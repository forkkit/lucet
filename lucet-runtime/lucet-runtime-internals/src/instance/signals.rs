use crate::context::Context;
use crate::error::Error;
use crate::instance::{
    siginfo_ext::SiginfoExt, FaultDetails, Instance, State, TerminationDetails, CURRENT_INSTANCE,
    HOST_CTX,
};
use crate::sysdeps::UContextPtr;
use lazy_static::lazy_static;
use libc::{c_int, c_void, siginfo_t, SIGBUS, SIGSEGV};
use lucet_module::TrapCode;
use nix::sys::signal::{
    pthread_sigmask, raise, sigaction, SaFlags, SigAction, SigHandler, SigSet, SigmaskHow, Signal,
};
use std::mem::MaybeUninit;
use std::panic;
use std::sync::{Arc, Mutex};

lazy_static! {
    // TODO: work out an alternative to this that is signal-safe for `reraise_host_signal_in_handler`
    static ref LUCET_SIGNAL_STATE: Mutex<Option<SignalState>> = Mutex::new(None);
}

/// The value returned by
/// [`Instance.signal_handler`](struct.Instance.html#structfield.signal_handler) to determine the
/// outcome of a handled signal.
pub enum SignalBehavior {
    /// Use default behavior, which switches back to the host with `State::Fault` populated.
    Default,
    /// Override default behavior and cause the instance to continue.
    Continue,
    /// Override default behavior and cause the instance to terminate.
    Terminate,
}

pub type SignalHandler = dyn Fn(
    &Instance,
    &Option<TrapCode>,
    libc::c_int,
    *const siginfo_t,
    *const c_void,
) -> SignalBehavior;

pub fn signal_handler_none(
    _inst: &Instance,
    _trapcode: &Option<TrapCode>,
    _signum: libc::c_int,
    _siginfo_ptr: *const siginfo_t,
    _ucontext_ptr: *const c_void,
) -> SignalBehavior {
    SignalBehavior::Default
}

impl Instance {
    pub(crate) fn with_signals_on<F, R>(&mut self, f: F) -> Result<R, Error>
    where
        F: FnOnce(&mut Instance) -> Result<R, Error>,
    {
        // Set up the signal stack for this thread. Note that because signal stacks are per-thread,
        // rather than per-process, we do this for every run, while the signal handler is installed
        // only once per process.
        let guest_sigstack = SigStack::new(
            self.alloc.slot().sigstack,
            SigStackFlags::empty(),
            libc::SIGSTKSZ,
        );
        let previous_sigstack = unsafe { sigaltstack(Some(guest_sigstack)) }
            .expect("enabling or changing the signal stack succeeds");
        if let Some(previous_sigstack) = previous_sigstack {
            assert!(
                !previous_sigstack
                    .flags()
                    .contains(SigStackFlags::SS_ONSTACK),
                "an instance was created with a signal stack"
            );
        }
        let mut ostate = LUCET_SIGNAL_STATE.lock().unwrap();
        if let Some(ref mut state) = *ostate {
            state.counter += 1;
        } else {
            unsafe {
                setup_guest_signal_state(&mut ostate);
            }
        }
        drop(ostate);

        // run the body
        let res = f(self);

        let mut ostate = LUCET_SIGNAL_STATE.lock().unwrap();
        let counter_zero = if let Some(ref mut state) = *ostate {
            state.counter -= 1;
            if state.counter == 0 {
                unsafe {
                    restore_host_signal_state(state);
                }
                true
            } else {
                false
            }
        } else {
            panic!("signal handlers weren't installed at instance exit");
        };
        if counter_zero {
            *ostate = None;
        }

        unsafe {
            // restore the host signal stack for this thread
            if !altstack_flags()
                .expect("the current stack flags could be retrieved")
                .contains(SigStackFlags::SS_ONSTACK)
            {
                sigaltstack(previous_sigstack).expect("sigaltstack restoration succeeds");
            }
        }

        res
    }
}

/// Signal handler installed during instance execution.
///
/// This function is only designed to handle signals that are the direct result of execution of a
/// hardware instruction from the faulting WASM thread. It thus safely assumes the signal is
/// directed specifically at this thread (i.e. not a different thread or the process as a whole).
extern "C" fn handle_signal(signum: c_int, siginfo_ptr: *mut siginfo_t, ucontext_ptr: *mut c_void) {
    let signal = Signal::from_c_int(signum).expect("signum is a valid signal");
    if !(signal == Signal::SIGBUS
        || signal == Signal::SIGSEGV
        || signal == Signal::SIGILL
        || signal == Signal::SIGFPE
        || signal == Signal::SIGALRM)
    {
        panic!("unexpected signal in guest signal handler: {:?}", signal);
    }
    assert!(!siginfo_ptr.is_null(), "siginfo must not be null");

    // Safety: when using a SA_SIGINFO sigaction, the third argument can be cast to a `ucontext_t`
    // pointer per the manpage
    assert!(!ucontext_ptr.is_null(), "ucontext_ptr must not be null");
    let ctx = UContextPtr::new(ucontext_ptr);
    let rip = ctx.get_ip();

    let switch_to_host = CURRENT_INSTANCE.with(|current_instance| {
        let mut current_instance = current_instance.borrow_mut();

        if current_instance.is_none() {
            // If there is no current instance, we've caught a signal raised by a thread that's not
            // running a lucet instance. Restore the host signal handler and reraise the signal,
            // then return if the host handler returns
            unsafe {
                reraise_host_signal_in_handler(signal, signum, siginfo_ptr, ucontext_ptr);
            }
            // don't try context-switching
            return false;
        }

        // Safety: the memory pointed to by CURRENT_INSTANCE should be a valid instance. This is not
        // a trivial property, but relies on the compiler not emitting guest programs that can
        // overwrite the instance.
        let inst = unsafe {
            current_instance
                .as_mut()
                .expect("current instance exists")
                .as_mut()
        };

        if signal == Signal::SIGALRM {
            inst.state = State::Terminated {
                details: TerminationDetails::Remote,
            };
            return true;
        }

        let trapcode = inst.module.lookup_trapcode(rip);

        let behavior = (inst.signal_handler)(inst, &trapcode, signum, siginfo_ptr, ucontext_ptr);
        match behavior {
            SignalBehavior::Continue => {
                // return to the guest context without making any modifications to the instance
                false
            }
            SignalBehavior::Terminate => {
                // set the state before jumping back to the host context
                inst.state = State::Terminating {
                    details: TerminationDetails::Signal,
                };
                true
            }
            SignalBehavior::Default => {
                // safety: pointer is checked for null at the top of the function, and the
                // manpage guarantees that a siginfo_t will be passed as the second argument
                let siginfo = unsafe { *siginfo_ptr };
                let rip_addr = rip as usize;
                // If the trap table lookup returned unknown, it is a fatal error
                let unknown_fault = trapcode.is_none();

                // If the trap was a segv or bus fault and the addressed memory was outside the
                // guard pages, it is also a fatal error
                let outside_guard = (siginfo.si_signo == SIGSEGV || siginfo.si_signo == SIGBUS)
                    && !inst.alloc.addr_in_heap_guard(siginfo.si_addr_ext());

                // record the fault and jump back to the host context
                inst.state = State::Faulted {
                    details: FaultDetails {
                        fatal: unknown_fault || outside_guard,
                        trapcode: trapcode,
                        rip_addr,
                        // Details set to `None` here: have to wait until `verify_trap_safety` to
                        // fill in these details, because access may not be signal safe.
                        rip_addr_details: None,
                    },
                    siginfo,
                    context: ctx.into(),
                };
                true
            }
        }
    });

    if switch_to_host {
        HOST_CTX.with(|host_ctx| unsafe {
            Context::set_from_signal(&*host_ctx.get())
                .expect("can successfully switch back to the host context");
        });
        unreachable!()
    }
}

struct SignalState {
    counter: usize,
    saved_sigbus: SigAction,
    saved_sigfpe: SigAction,
    saved_sigill: SigAction,
    saved_sigsegv: SigAction,
<<<<<<< HEAD
    saved_sigalrm: SigAction,
=======
    saved_panic_hook: Option<Arc<Box<dyn Fn(&panic::PanicInfo<'_>) + Sync + Send + 'static>>>,
>>>>>>> eca48fb5
}

// raw pointers in the saved types
unsafe impl Send for SignalState {}

unsafe fn setup_guest_signal_state(ostate: &mut Option<SignalState>) {
    let mut masked_signals = SigSet::empty();
    masked_signals.add(Signal::SIGBUS);
    masked_signals.add(Signal::SIGFPE);
    masked_signals.add(Signal::SIGILL);
    masked_signals.add(Signal::SIGSEGV);
    masked_signals.add(Signal::SIGALRM);

    // setup signal handlers
    let sa = SigAction::new(
        SigHandler::SigAction(handle_signal),
        SaFlags::SA_RESTART | SaFlags::SA_SIGINFO | SaFlags::SA_ONSTACK,
        masked_signals,
    );
    let saved_sigbus = sigaction(Signal::SIGBUS, &sa).expect("sigaction succeeds");
    let saved_sigfpe = sigaction(Signal::SIGFPE, &sa).expect("sigaction succeeds");
    let saved_sigill = sigaction(Signal::SIGILL, &sa).expect("sigaction succeeds");
    let saved_sigsegv = sigaction(Signal::SIGSEGV, &sa).expect("sigaction succeeds");
    let saved_sigalrm = sigaction(Signal::SIGALRM, &sa).expect("sigaction succeeds");

    let saved_panic_hook = Some(setup_guest_panic_hook());

    *ostate = Some(SignalState {
        counter: 1,
        saved_sigbus,
        saved_sigfpe,
        saved_sigill,
        saved_sigsegv,
<<<<<<< HEAD
        saved_sigalrm,
=======
        saved_panic_hook,
>>>>>>> eca48fb5
    });
}

fn setup_guest_panic_hook() -> Arc<Box<dyn Fn(&panic::PanicInfo<'_>) + Sync + Send + 'static>> {
    let saved_panic_hook = Arc::new(panic::take_hook());
    let closure_saved_panic_hook = saved_panic_hook.clone();
    std::panic::set_hook(Box::new(move |panic_info| {
        if panic_info
            .payload()
            .downcast_ref::<TerminationDetails>()
            .is_none()
        {
            closure_saved_panic_hook(panic_info);
        } else {
            // this is a panic used to implement instance termination (such as
            // `lucet_hostcall_terminate!`), so we don't want to print a backtrace; instead, we do
            // nothing
        }
    }));
    saved_panic_hook
}

unsafe fn restore_host_signal_state(state: &mut SignalState) {
    // restore signal handlers
    sigaction(Signal::SIGBUS, &state.saved_sigbus).expect("sigaction succeeds");
    sigaction(Signal::SIGFPE, &state.saved_sigfpe).expect("sigaction succeeds");
    sigaction(Signal::SIGILL, &state.saved_sigill).expect("sigaction succeeds");
    sigaction(Signal::SIGSEGV, &state.saved_sigsegv).expect("sigaction succeeds");
<<<<<<< HEAD
    sigaction(Signal::SIGALRM, &state.saved_sigalrm).expect("sigaction succeeds");
=======

    // restore panic hook
    drop(panic::take_hook());
    state
        .saved_panic_hook
        .take()
        .map(|hook| Arc::try_unwrap(hook).map(|hook| panic::set_hook(hook)));
>>>>>>> eca48fb5
}

unsafe fn reraise_host_signal_in_handler(
    sig: Signal,
    signum: libc::c_int,
    siginfo_ptr: *mut libc::siginfo_t,
    ucontext_ptr: *mut c_void,
) {
    let saved_handler = {
        // TODO: avoid taking a mutex here, probably by having some static muts just for this
        // function
        if let Some(ref state) = *LUCET_SIGNAL_STATE.lock().unwrap() {
            match sig {
                Signal::SIGBUS => state.saved_sigbus.clone(),
                Signal::SIGFPE => state.saved_sigfpe.clone(),
                Signal::SIGILL => state.saved_sigill.clone(),
                Signal::SIGSEGV => state.saved_sigsegv.clone(),
                Signal::SIGALRM => state.saved_sigalrm.clone(),
                sig => panic!(
                    "unexpected signal in reraise_host_signal_in_handler: {:?}",
                    sig
                ),
            }
        } else {
            // this case is very fishy; it can arise when the last lucet instance spins down and
            // uninstalls the lucet handlers while a signal handler is running on this thread, but
            // before taking the mutex above. The theory is that if this has happened, the host
            // handler has been reinstalled, so we shouldn't end up back here if we reraise

            // unmask the signal to reraise; we don't have to restore it because the handler will return
            // after this. If it signals again between here and now, that's a double fault and the
            // process is going to die anyway
            let mut unmask = SigSet::empty();
            unmask.add(sig);
            pthread_sigmask(SigmaskHow::SIG_UNBLOCK, Some(&unmask), None)
                .expect("pthread_sigmask succeeds");
            // if there's no current signal state, just re-raise and hope for the best
            raise(sig).expect("raise succeeds");
            return;
        }
    };

    match saved_handler.handler() {
        SigHandler::SigDfl => {
            // reinstall default signal handler and reraise the signal; this should terminate the
            // program
            sigaction(sig, &saved_handler).expect("sigaction succeeds");
            let mut unmask = SigSet::empty();
            unmask.add(sig);
            pthread_sigmask(SigmaskHow::SIG_UNBLOCK, Some(&unmask), None)
                .expect("pthread_sigmask succeeds");
            raise(sig).expect("raise succeeds");
        }
        SigHandler::SigIgn => {
            // don't do anything; if we hit this case, whatever program is hosting us is almost
            // certainly doing something wrong, because our set of signals requires intervention to
            // proceed
            return;
        }
        SigHandler::Handler(f) => {
            // call the saved handler directly so there is no altstack confusion
            f(signum)
        }
        SigHandler::SigAction(f) => {
            // call the saved handler directly so there is no altstack confusion
            f(signum, siginfo_ptr, ucontext_ptr)
        }
    }
}

////////////////////////////////////////////////////////////////////////////////////////////////////
// A collection of wrappers that will be upstreamed to the `nix` crate eventually.
////////////////////////////////////////////////////////////////////////////////////////////////////

use bitflags::bitflags;

#[derive(Copy, Clone)]
pub struct SigStack {
    stack: libc::stack_t,
}

impl SigStack {
    pub fn new(sp: *mut libc::c_void, flags: SigStackFlags, size: libc::size_t) -> SigStack {
        let stack = libc::stack_t {
            ss_sp: sp,
            ss_flags: flags.bits(),
            ss_size: size,
        };
        SigStack { stack }
    }

    pub fn disabled() -> SigStack {
        let stack = libc::stack_t {
            ss_sp: std::ptr::null_mut(),
            ss_flags: SigStackFlags::SS_DISABLE.bits(),
            ss_size: libc::SIGSTKSZ,
        };
        SigStack { stack }
    }

    pub fn flags(&self) -> SigStackFlags {
        SigStackFlags::from_bits_truncate(self.stack.ss_flags)
    }
}

impl AsRef<libc::stack_t> for SigStack {
    fn as_ref(&self) -> &libc::stack_t {
        &self.stack
    }
}

impl AsMut<libc::stack_t> for SigStack {
    fn as_mut(&mut self) -> &mut libc::stack_t {
        &mut self.stack
    }
}

bitflags! {
    pub struct SigStackFlags: libc::c_int {
        const SS_ONSTACK = libc::SS_ONSTACK;
        const SS_DISABLE = libc::SS_DISABLE;
    }
}

pub unsafe fn sigaltstack(new_sigstack: Option<SigStack>) -> nix::Result<Option<SigStack>> {
    let mut previous_stack = MaybeUninit::<libc::stack_t>::uninit();
    let disabled_sigstack = SigStack::disabled();
    let new_stack = match new_sigstack {
        None => &disabled_sigstack.stack,
        Some(ref new_stack) => &new_stack.stack,
    };
    let res = libc::sigaltstack(
        new_stack as *const libc::stack_t,
        previous_stack.as_mut_ptr(),
    );
    nix::errno::Errno::result(res).map(|_| {
        let sigstack = SigStack {
            stack: previous_stack.assume_init(),
        };
        if sigstack.flags().contains(SigStackFlags::SS_DISABLE) {
            None
        } else {
            Some(sigstack)
        }
    })
}

pub unsafe fn altstack_flags() -> nix::Result<SigStackFlags> {
    let mut current_stack = MaybeUninit::<libc::stack_t>::uninit();
    let res = libc::sigaltstack(std::ptr::null_mut(), current_stack.as_mut_ptr());
    nix::errno::Errno::result(res)
        .map(|_| SigStackFlags::from_bits_truncate(current_stack.assume_init().ss_flags))
}<|MERGE_RESOLUTION|>--- conflicted
+++ resolved
@@ -166,7 +166,7 @@
         };
 
         if signal == Signal::SIGALRM {
-            inst.state = State::Terminated {
+            inst.state = State::Terminating {
                 details: TerminationDetails::Remote,
             };
             return true;
@@ -233,11 +233,8 @@
     saved_sigfpe: SigAction,
     saved_sigill: SigAction,
     saved_sigsegv: SigAction,
-<<<<<<< HEAD
     saved_sigalrm: SigAction,
-=======
     saved_panic_hook: Option<Arc<Box<dyn Fn(&panic::PanicInfo<'_>) + Sync + Send + 'static>>>,
->>>>>>> eca48fb5
 }
 
 // raw pointers in the saved types
@@ -271,11 +268,8 @@
         saved_sigfpe,
         saved_sigill,
         saved_sigsegv,
-<<<<<<< HEAD
         saved_sigalrm,
-=======
         saved_panic_hook,
->>>>>>> eca48fb5
     });
 }
 
@@ -304,9 +298,7 @@
     sigaction(Signal::SIGFPE, &state.saved_sigfpe).expect("sigaction succeeds");
     sigaction(Signal::SIGILL, &state.saved_sigill).expect("sigaction succeeds");
     sigaction(Signal::SIGSEGV, &state.saved_sigsegv).expect("sigaction succeeds");
-<<<<<<< HEAD
     sigaction(Signal::SIGALRM, &state.saved_sigalrm).expect("sigaction succeeds");
-=======
 
     // restore panic hook
     drop(panic::take_hook());
@@ -314,7 +306,6 @@
         .saved_panic_hook
         .take()
         .map(|hook| Arc::try_unwrap(hook).map(|hook| panic::set_hook(hook)));
->>>>>>> eca48fb5
 }
 
 unsafe fn reraise_host_signal_in_handler(
