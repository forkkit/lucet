mod siginfo_ext;
pub mod signals;
pub mod state;

pub use crate::instance::signals::{signal_handler_none, SignalBehavior, SignalHandler};
pub use crate::instance::state::State;

use crate::alloc::{Alloc, HOST_PAGE_SIZE_EXPECTED};
use crate::context::Context;
use crate::embed_ctx::CtxMap;
use crate::error::Error;
use crate::module::{self, FunctionHandle, FunctionPointer, Global, GlobalValue, Module, TrapCode};
use crate::region::RegionInternal;
use crate::val::{UntypedRetVal, Val};
use crate::WASM_PAGE_SIZE;
use libc::{c_void, siginfo_t, uintptr_t};
use lucet_module::InstanceRuntimeData;
use memoffset::offset_of;
use std::any::Any;
use std::cell::{BorrowError, BorrowMutError, Ref, RefCell, RefMut, UnsafeCell};
use std::marker::PhantomData;
use std::mem;
use std::ops::{Deref, DerefMut};
use std::ptr::{self, NonNull};
use std::sync::Arc;

pub const LUCET_INSTANCE_MAGIC: u64 = 746932922;

thread_local! {
    /// The host context.
    ///
    /// Control returns here implicitly due to the setup in `Context::init()` when guest functions
    /// return normally. Control can return here explicitly from signal handlers when the guest
    /// program needs to be terminated.
    ///
    /// This is an `UnsafeCell` due to nested borrows. The context must be borrowed mutably when
    /// swapping to the guest context, which means that borrow exists for the entire time the guest
    /// function runs even though the mutation to the host context is done only at the beginning of
    /// the swap. Meanwhile, the signal handler can run at any point during the guest function, and
    /// so it also must be able to immutably borrow the host context if it needs to swap back. The
    /// runtime borrowing constraints for a `RefCell` are therefore too strict for this variable.
    pub static HOST_CTX: UnsafeCell<Context> = UnsafeCell::new(Context::new());

    /// The currently-running `Instance`, if one exists.
    pub(crate) static CURRENT_INSTANCE: RefCell<Option<NonNull<Instance>>> = RefCell::new(None);
}

/// A smart pointer to an [`Instance`](struct.Instance.html) that properly manages cleanup when dropped.
///
/// Instances are always stored in memory backed by a `Region`; we never want to create one directly
/// with the Rust allocator. This type allows us to abide by that rule while also having an owned
/// type that cleans up the instance when we are done with it.
///
/// Since this type implements `Deref` and `DerefMut` to `Instance`, it can usually be treated as
/// though it were a `&mut Instance`.
pub struct InstanceHandle {
    inst: NonNull<Instance>,
    needs_inst_drop: bool,
}

// raw pointer lint
unsafe impl Send for InstanceHandle {}

/// Create a new `InstanceHandle`.
///
/// This is not meant for public consumption, but rather is used to make implementations of
/// `Region`.
///
/// # Safety
///
/// This function runs the guest code for the WebAssembly `start` section, and running any guest
/// code is potentially unsafe; see [`Instance::run()`](struct.Instance.html#method.run).
pub fn new_instance_handle(
    instance: *mut Instance,
    module: Arc<dyn Module>,
    alloc: Alloc,
    embed_ctx: CtxMap,
) -> Result<InstanceHandle, Error> {
    let inst = NonNull::new(instance)
        .ok_or(lucet_format_err!("instance pointer is null; this is a bug"))?;

    lucet_ensure!(
        unsafe { inst.as_ref().magic } != LUCET_INSTANCE_MAGIC,
        "created a new instance handle in memory with existing instance magic; this is a bug"
    );

    let mut handle = InstanceHandle {
        inst,
        needs_inst_drop: false,
    };

    let inst = Instance::new(alloc, module, embed_ctx);

    unsafe {
        // this is wildly unsafe! you must be very careful to not let the drop impls run on the
        // uninitialized fields; see
        // <https://doc.rust-lang.org/std/mem/fn.forget.html#use-case-1>

        // write the whole struct into place over the uninitialized page
        ptr::write(&mut *handle, inst);
    };

    handle.needs_inst_drop = true;

    handle.reset()?;

    Ok(handle)
}

pub fn instance_handle_to_raw(mut inst: InstanceHandle) -> *mut Instance {
    inst.needs_inst_drop = false;
    inst.inst.as_ptr()
}

pub unsafe fn instance_handle_from_raw(
    ptr: *mut Instance,
    needs_inst_drop: bool,
) -> InstanceHandle {
    InstanceHandle {
        inst: NonNull::new_unchecked(ptr),
        needs_inst_drop,
    }
}

// Safety argument for these deref impls: the instance's `Alloc` field contains an `Arc` to the
// region that backs this memory, keeping the page containing the `Instance` alive as long as the
// region exists

impl Deref for InstanceHandle {
    type Target = Instance;
    fn deref(&self) -> &Self::Target {
        unsafe { self.inst.as_ref() }
    }
}

impl DerefMut for InstanceHandle {
    fn deref_mut(&mut self) -> &mut Self::Target {
        unsafe { self.inst.as_mut() }
    }
}

impl Drop for InstanceHandle {
    fn drop(&mut self) {
        if self.needs_inst_drop {
            unsafe {
                let inst = self.inst.as_mut();

                // Grab a handle to the region to ensure it outlives `inst`.
                //
                // This ensures that the region won't be dropped by `inst` being
                // dropped, which could result in `inst` being unmapped by the
                // Region *during* drop of the Instance's fields.
                let region: Arc<dyn RegionInternal> = inst.alloc().region.clone();

                // drop the actual instance
                std::ptr::drop_in_place(inst);

                // and now we can drop what may be the last Arc<Region>. If it is
                // it can safely do what it needs with memory; we're not running
                // destructors on it anymore.
                mem::drop(region);
            }
        }
    }
}

/// A Lucet program, together with its dedicated memory and signal handlers.
///
/// This is the primary interface for running programs, examining return values, and accessing the
/// WebAssembly heap.
///
/// `Instance`s are never created by runtime users directly, but rather are acquired from
/// [`Region`](../region/trait.Region.html)s and often accessed through
/// [`InstanceHandle`](../instance/struct.InstanceHandle.html) smart pointers. This guarantees that instances
/// and their fields are never moved in memory, otherwise raw pointers in the metadata could be
/// unsafely invalidated.
///
/// An instance occupies one 4096-byte page in memory, with a layout like:
/// ```text
/// 0xXXXXX000:
///   Instance {
///     .magic
///     .embed_ctx
///      ... etc ...
///   }
///
///   // unused space
///
///   InstanceInternals {
///     .globals
///     .instruction_counter
///   } // last address *inside* `InstanceInternals` is 0xXXXXXFFF
/// 0xXXXXY000: // start of next page, VMContext points here
///   Heap {
///     ..
///   }
/// ```
///
/// This layout allows modules to tightly couple to a handful of fields related to the instance,
/// rather than possibly requiring compiler-side changes (and recompiles) whenever `Instance`
/// changes.
///
/// It also obligates `Instance` to be immediately followed by the heap, but otherwise leaves the
/// locations of the stack, globals, and any other data, to be implementation-defined by the
/// `Region` that actually creates `Slot`s onto which `Instance` are mapped.
/// For information about the layout of all instance-related memory, see the documentation of
/// [MmapRegion](../region/mmap/struct.MmapRegion.html).
#[repr(C)]
#[repr(align(4096))]
pub struct Instance {
    /// Used to catch bugs in pointer math used to find the address of the instance
    magic: u64,

    /// The embedding context is a map containing embedder-specific values that are used to
    /// implement hostcalls
    pub(crate) embed_ctx: CtxMap,

    /// The program (WebAssembly module) that is the entrypoint for the instance.
    module: Arc<dyn Module>,

    /// The `Context` in which the guest program runs
<<<<<<< HEAD
    pub ctx: Context,
=======
    pub(crate) ctx: Context,
>>>>>>> 0b7598bf

    /// Instance state and error information
    pub(crate) state: State,

    /// The memory allocated for this instance
    pub alloc: Alloc,

    /// Handler run for signals that do not arise from a known WebAssembly trap, or that involve
    /// memory outside of the current instance.
    fatal_handler: fn(&Instance) -> !,

    /// A fatal handler set from C
    c_fatal_handler: Option<unsafe extern "C" fn(*mut Instance)>,

    /// Handler run when `SIGBUS`, `SIGFPE`, `SIGILL`, or `SIGSEGV` are caught by the instance thread.
    signal_handler: Box<
        dyn Fn(
            &Instance,
            &Option<TrapCode>,
            libc::c_int,
            *const siginfo_t,
            *const c_void,
        ) -> SignalBehavior,
    >,

    /// Pointer to the function used as the entrypoint (for use in backtraces)
    entrypoint: Option<FunctionPointer>,

    /// The value passed back to the guest when resuming a yielded instance.
    pub(crate) resumed_val: Option<Box<dyn Any + 'static>>,

    /// `_padding` must be the last member of the structure.
    /// This marks where the padding starts to make the structure exactly 4096 bytes long.
    /// It is also used to compute the size of the structure up to that point, i.e. without padding.
    _padding: (),
}

/// Users of `Instance` must be very careful about when instances are dropped!
///
/// Typically you will not have to worry about this, as InstanceHandle will robustly handle
/// Instance drop semantics. If an instance is dropped, and the Region it's in has already dropped,
/// it may contain the last reference counted pointer to its Region. If so, when Instance's
/// destructor runs, Region will be dropped, and may free or otherwise invalidate the memory that
/// this Instance exists in, *while* the Instance destructor is executing.
impl Drop for Instance {
    fn drop(&mut self) {
        // Reset magic to indicate this instance
        // is no longer valid
        self.magic = 0;
    }
}

/// The result of running or resuming an [`Instance`](struct.Instance.html).
#[derive(Debug)]
pub enum RunResult {
    /// An instance returned with a value.
    ///
    /// The actual type of the contained value depends on the return type of the guest function that
    /// was called. For guest functions with no return value, it is undefined behavior to do
    /// anything with this value.
    Returned(UntypedRetVal),
    /// An instance yielded, potentially with a value.
    ///
    /// This arises when a hostcall invokes one of the
    /// [`Vmctx::yield_*()`](vmctx/struct.Vmctx.html#method.yield_) family of methods. Depending on which
    /// variant is used, the `YieldedVal` may contain a value passed from the guest context to the
    /// host.
    ///
    /// An instance that has yielded may only be resumed
    /// ([with](struct.Instance.html#method.resume_with_val) or
    /// [without](struct.Instance.html#method.resume) a value to returned to the guest),
    /// [reset](struct.Instance.html#method.reset), or dropped. Attempting to run an instance from a
    /// new entrypoint after it has yielded but without first resetting will result in an error.
    Yielded(YieldedVal),
}

impl RunResult {
    /// Try to get a return value from a run result, returning `Error::InstanceNotReturned` if the
    /// instance instead yielded.
    pub fn returned(self) -> Result<UntypedRetVal, Error> {
        match self {
            RunResult::Returned(rv) => Ok(rv),
            RunResult::Yielded(_) => Err(Error::InstanceNotReturned),
        }
    }

    /// Try to get a reference to a return value from a run result, returning
    /// `Error::InstanceNotReturned` if the instance instead yielded.
    pub fn returned_ref(&self) -> Result<&UntypedRetVal, Error> {
        match self {
            RunResult::Returned(rv) => Ok(rv),
            RunResult::Yielded(_) => Err(Error::InstanceNotReturned),
        }
    }

    /// Returns `true` if the instance returned a value.
    pub fn is_returned(&self) -> bool {
        self.returned_ref().is_ok()
    }

    /// Unwraps a run result into a return value.
    ///
    /// # Panics
    ///
    /// Panics if the instance instead yielded, with a panic message including the passed message.
    pub fn expect_returned(self, msg: &str) -> UntypedRetVal {
        self.returned().expect(msg)
    }

    /// Unwraps a run result into a returned value.
    ///
    /// # Panics
    ///
    /// Panics if the instance instead yielded.
    pub fn unwrap_returned(self) -> UntypedRetVal {
        self.returned().unwrap()
    }

    /// Try to get a yielded value from a run result, returning `Error::InstanceNotYielded` if the
    /// instance instead returned.
    pub fn yielded(self) -> Result<YieldedVal, Error> {
        match self {
            RunResult::Returned(_) => Err(Error::InstanceNotYielded),
            RunResult::Yielded(yv) => Ok(yv),
        }
    }

    /// Try to get a reference to a yielded value from a run result, returning
    /// `Error::InstanceNotYielded` if the instance instead returned.
    pub fn yielded_ref(&self) -> Result<&YieldedVal, Error> {
        match self {
            RunResult::Returned(_) => Err(Error::InstanceNotYielded),
            RunResult::Yielded(yv) => Ok(yv),
        }
    }

    /// Returns `true` if the instance yielded.
    pub fn is_yielded(&self) -> bool {
        self.yielded_ref().is_ok()
    }

    /// Unwraps a run result into a yielded value.
    ///
    /// # Panics
    ///
    /// Panics if the instance instead returned, with a panic message including the passed message.
    pub fn expect_yielded(self, msg: &str) -> YieldedVal {
        self.yielded().expect(msg)
    }

    /// Unwraps a run result into a yielded value.
    ///
    /// # Panics
    ///
    /// Panics if the instance instead returned.
    pub fn unwrap_yielded(self) -> YieldedVal {
        self.yielded().unwrap()
    }
}

/// APIs that are internal, but useful to implementors of extension modules; you probably don't want
/// this trait!
///
/// This is a trait rather than inherent `impl`s in order to keep the `lucet-runtime` API clean and
/// safe.
pub trait InstanceInternal {
    fn alloc(&self) -> &Alloc;
    fn alloc_mut(&mut self) -> &mut Alloc;
    fn module(&self) -> &dyn Module;
    fn state(&self) -> &State;
    fn valid_magic(&self) -> bool;
}

impl InstanceInternal for Instance {
    /// Get a reference to the instance's `Alloc`.
    fn alloc(&self) -> &Alloc {
        &self.alloc
    }

    /// Get a mutable reference to the instance's `Alloc`.
    fn alloc_mut(&mut self) -> &mut Alloc {
        &mut self.alloc
    }

    /// Get a reference to the instance's `Module`.
    fn module(&self) -> &dyn Module {
        self.module.deref()
    }

    /// Get a reference to the instance's `State`.
    fn state(&self) -> &State {
        &self.state
    }

    /// Check whether the instance magic is valid.
    fn valid_magic(&self) -> bool {
        self.magic == LUCET_INSTANCE_MAGIC
    }
}

// Public API
impl Instance {
    /// Run a function with arguments in the guest context at the given entrypoint.
    ///
    /// ```no_run
    /// # use lucet_runtime_internals::instance::InstanceHandle;
    /// # let instance: InstanceHandle = unimplemented!();
    /// // regular execution yields `Ok(UntypedRetVal)`
    /// let retval = instance.run("factorial", &[5u64.into()]).unwrap().unwrap_returned();
    /// assert_eq!(u64::from(retval), 120u64);
    ///
    /// // runtime faults yield `Err(Error)`
    /// let result = instance.run("faulting_function", &[]);
    /// assert!(result.is_err());
    /// ```
    ///
    /// # Safety
    ///
    /// This is unsafe in two ways:
    ///
    /// - The type of the entrypoint might not be correct. It might take a different number or
    /// different types of arguments than are provided to `args`. It might not even point to a
    /// function! We will likely add type information to `lucetc` output so we can dynamically check
    /// the type in the future.
    ///
    /// - The entrypoint is foreign code. While we may be convinced that WebAssembly compiled to
    /// native code by `lucetc` is safe, we do not have the same guarantee for the hostcalls that a
    /// guest may invoke. They might be implemented in an unsafe language, so we must treat this
    /// call as unsafe, just like any other FFI call.
    ///
    /// For the moment, we do not mark this as `unsafe` in the Rust type system, but that may change
    /// in the future.
    pub fn run(&mut self, entrypoint: &str, args: &[Val]) -> Result<RunResult, Error> {
        let func = self.module.get_export_func(entrypoint)?;
        self.run_func(func, &args)
    }

    /// Run a function with arguments in the guest context from the [WebAssembly function
    /// table](https://webassembly.github.io/spec/core/syntax/modules.html#tables).
    ///
    /// # Safety
    ///
    /// The same safety caveats of [`Instance::run()`](struct.Instance.html#method.run) apply.
    pub fn run_func_idx(
        &mut self,
        table_idx: u32,
        func_idx: u32,
        args: &[Val],
    ) -> Result<RunResult, Error> {
        let func = self.module.get_func_from_idx(table_idx, func_idx)?;
        self.run_func(func, &args)
    }

    /// Resume execution of an instance that has yielded without providing a value to the guest.
    ///
    /// This should only be used when the guest yielded with
    /// [`Vmctx::yield_()`](vmctx/struct.Vmctx.html#method.yield_) or
    /// [`Vmctx::yield_val()`](vmctx/struct.Vmctx.html#method.yield_val). Otherwise, this call will
    /// fail with `Error::InvalidArgument`.
    ///
    /// # Safety
    ///
    /// The foreign code safety caveat of [`Instance::run()`](struct.Instance.html#method.run)
    /// applies.
    pub fn resume(&mut self) -> Result<RunResult, Error> {
        self.resume_with_val(EmptyYieldVal)
    }

    /// Resume execution of an instance that has yielded, providing a value to the guest.
    ///
    /// The type of the provided value must match the type expected by
    /// [`Vmctx::yield_expecting_val()`](vmctx/struct.Vmctx.html#method.yield_expecting_val) or
    /// [`Vmctx::yield_val_expecting_val()`](vmctx/struct.Vmctx.html#method.yield_val_expecting_val).
    ///
    /// The provided value will be dynamically typechecked against the type the guest expects to
    /// receive, and if that check fails, this call will fail with `Error::InvalidArgument`.
    ///
    /// # Safety
    ///
    /// The foreign code safety caveat of [`Instance::run()`](struct.Instance.html#method.run)
    /// applies.
    pub fn resume_with_val<A: Any + 'static>(&mut self, val: A) -> Result<RunResult, Error> {
        match &self.state {
            State::Yielded { expecting, .. } => {
                // make sure the resumed value is of the right type
                if !expecting.is::<PhantomData<A>>() {
                    return Err(Error::InvalidArgument(
                        "type mismatch between yielded instance expected value and resumed value",
                    ));
                }
            }
            _ => return Err(Error::InvalidArgument("can only resume a yielded instance")),
        }

        self.resumed_val = Some(Box::new(val) as Box<dyn Any + 'static>);

        self.swap_and_return()
    }

    /// Reset the instance's heap and global variables to their initial state.
    ///
    /// The WebAssembly `start` section will also be run, if one exists.
    ///
    /// The embedder contexts present at instance creation or added with
    /// [`Instance::insert_embed_ctx()`](struct.Instance.html#method.insert_embed_ctx) are not
    /// modified by this call; it is the embedder's responsibility to clear or reset their state if
    /// necessary.
    ///
    /// # Safety
    ///
    /// This function runs the guest code for the WebAssembly `start` section, and running any guest
    /// code is potentially unsafe; see [`Instance::run()`](struct.Instance.html#method.run).
    pub fn reset(&mut self) -> Result<(), Error> {
        self.alloc.reset_heap(self.module.as_ref())?;
        let globals = unsafe { self.alloc.globals_mut() };
        let mod_globals = self.module.globals();
        for (i, v) in mod_globals.iter().enumerate() {
            globals[i] = match v.global() {
                Global::Import { .. } => {
                    return Err(Error::Unsupported(format!(
                        "global imports are unsupported; found: {:?}",
                        i
                    )));
                }
                Global::Def(def) => def.init_val(),
            };
        }

        self.state = State::Ready;

        self.run_start()?;

        Ok(())
    }

    /// Grow the guest memory by the given number of WebAssembly pages.
    ///
    /// On success, returns the number of pages that existed before the call.
    pub fn grow_memory(&mut self, additional_pages: u32) -> Result<u32, Error> {
        let additional_bytes =
            additional_pages
                .checked_mul(WASM_PAGE_SIZE)
                .ok_or(lucet_format_err!(
                    "additional pages larger than wasm address space",
                ))?;
        let orig_len = self
            .alloc
            .expand_heap(additional_bytes, self.module.as_ref())?;
        Ok(orig_len / WASM_PAGE_SIZE)
    }

    /// Return the WebAssembly heap as a slice of bytes.
    pub fn heap(&self) -> &[u8] {
        unsafe { self.alloc.heap() }
    }

    /// Return the WebAssembly heap as a mutable slice of bytes.
    pub fn heap_mut(&mut self) -> &mut [u8] {
        unsafe { self.alloc.heap_mut() }
    }

    /// Return the WebAssembly heap as a slice of `u32`s.
    pub fn heap_u32(&self) -> &[u32] {
        unsafe { self.alloc.heap_u32() }
    }

    /// Return the WebAssembly heap as a mutable slice of `u32`s.
    pub fn heap_u32_mut(&mut self) -> &mut [u32] {
        unsafe { self.alloc.heap_u32_mut() }
    }

    /// Return the WebAssembly globals as a slice of `i64`s.
    pub fn globals(&self) -> &[GlobalValue] {
        unsafe { self.alloc.globals() }
    }

    /// Return the WebAssembly globals as a mutable slice of `i64`s.
    pub fn globals_mut(&mut self) -> &mut [GlobalValue] {
        unsafe { self.alloc.globals_mut() }
    }

    /// Check whether a given range in the host address space overlaps with the memory that backs
    /// the instance heap.
    pub fn check_heap<T>(&self, ptr: *const T, len: usize) -> bool {
        self.alloc.mem_in_heap(ptr, len)
    }

    /// Check whether a context value of a particular type exists.
    pub fn contains_embed_ctx<T: Any>(&self) -> bool {
        self.embed_ctx.contains::<T>()
    }

    /// Get a reference to a context value of a particular type, if it exists.
    pub fn get_embed_ctx<T: Any>(&self) -> Option<Result<Ref<'_, T>, BorrowError>> {
        self.embed_ctx.try_get::<T>()
    }

    /// Get a mutable reference to a context value of a particular type, if it exists.
    pub fn get_embed_ctx_mut<T: Any>(&mut self) -> Option<Result<RefMut<'_, T>, BorrowMutError>> {
        self.embed_ctx.try_get_mut::<T>()
    }

    /// Insert a context value.
    ///
    /// If a context value of the same type already existed, it is returned.
    ///
    /// **Note**: this method is intended for embedder contexts that need to be added _after_ an
    /// instance is created and initialized. To add a context for an instance's entire lifetime,
    /// including the execution of its `start` section, see
    /// [`Region::new_instance_builder()`](trait.Region.html#method.new_instance_builder).
    pub fn insert_embed_ctx<T: Any>(&mut self, x: T) -> Option<T> {
        self.embed_ctx.insert(x)
    }

    /// Remove a context value of a particular type, returning it if it exists.
    pub fn remove_embed_ctx<T: Any>(&mut self) -> Option<T> {
        self.embed_ctx.remove::<T>()
    }

    /// Set the handler run when `SIGBUS`, `SIGFPE`, `SIGILL`, or `SIGSEGV` are caught by the
    /// instance thread.
    ///
    /// In most cases, these signals are unrecoverable for the instance that raised them, but do not
    /// affect the rest of the process.
    ///
    /// The default signal handler returns
    /// [`SignalBehavior::Default`](enum.SignalBehavior.html#variant.Default), which yields a
    /// runtime fault error.
    ///
    /// The signal handler must be
    /// [signal-safe](http://man7.org/linux/man-pages/man7/signal-safety.7.html).
    pub fn set_signal_handler<H>(&mut self, handler: H)
    where
        H: 'static
            + Fn(
                &Instance,
                &Option<TrapCode>,
                libc::c_int,
                *const siginfo_t,
                *const c_void,
            ) -> SignalBehavior,
    {
        self.signal_handler = Box::new(handler) as Box<SignalHandler>;
    }

    /// Set the handler run for signals that do not arise from a known WebAssembly trap, or that
    /// involve memory outside of the current instance.
    ///
    /// Fatal signals are not only unrecoverable for the instance that raised them, but may
    /// compromise the correctness of the rest of the process if unhandled.
    ///
    /// The default fatal handler calls `panic!()`.
    pub fn set_fatal_handler(&mut self, handler: fn(&Instance) -> !) {
        self.fatal_handler = handler;
    }

    /// Set the fatal handler to a C-compatible function.
    ///
    /// This is a separate interface, because C functions can't return the `!` type. Like the
    /// regular `fatal_handler`, it is not expected to return, but we cannot enforce that through
    /// types.
    ///
    /// When a fatal error occurs, this handler is run first, and then the regular `fatal_handler`
    /// runs in case it returns.
    pub fn set_c_fatal_handler(&mut self, handler: unsafe extern "C" fn(*mut Instance)) {
        self.c_fatal_handler = Some(handler);
    }

    #[inline]
    pub fn get_instruction_count(&self) -> u64 {
        self.get_instance_implicits().instruction_count
    }

    #[inline]
    pub fn set_instruction_count(&mut self, instruction_count: u64) {
        self.get_instance_implicits_mut().instruction_count = instruction_count;
    }
}

// Private API
impl Instance {
    fn new(alloc: Alloc, module: Arc<dyn Module>, embed_ctx: CtxMap) -> Self {
        let globals_ptr = alloc.slot().globals as *mut i64;
        let mut inst = Instance {
            magic: LUCET_INSTANCE_MAGIC,
            embed_ctx: embed_ctx,
            module,
            ctx: Context::new(),
            state: State::Ready,
            alloc,
            fatal_handler: default_fatal_handler,
            c_fatal_handler: None,
            signal_handler: Box::new(signal_handler_none) as Box<SignalHandler>,
            entrypoint: None,
            resumed_val: None,
            _padding: (),
        };
        inst.set_globals_ptr(globals_ptr);
        inst.set_instruction_count(0);

        assert_eq!(mem::size_of::<Instance>(), HOST_PAGE_SIZE_EXPECTED);
        let unpadded_size = offset_of!(Instance, _padding);
        assert!(unpadded_size <= HOST_PAGE_SIZE_EXPECTED - mem::size_of::<*mut i64>());
        inst
    }

    // The globals pointer must be stored right before the end of the structure, padded to the page size,
    // so that it is 8 bytes before the heap.
    // For this reason, the alignment of the structure is set to 4096, and we define accessors that
    // read/write the globals pointer as bytes [4096-8..4096] of that structure represented as raw bytes.
    // InstanceRuntimeData is placed such that it ends at the end of the page this `Instance` starts
    // on. So we can access it by *self + PAGE_SIZE - size_of::<InstanceRuntimeData>
    #[inline]
    fn get_instance_implicits(&self) -> &InstanceRuntimeData {
        unsafe {
            let implicits_ptr = (self as *const _ as *const u8)
                .offset((HOST_PAGE_SIZE_EXPECTED - mem::size_of::<InstanceRuntimeData>()) as isize)
                as *const InstanceRuntimeData;
            mem::transmute::<*const InstanceRuntimeData, &InstanceRuntimeData>(implicits_ptr)
        }
    }

    #[inline]
    fn get_instance_implicits_mut(&mut self) -> &mut InstanceRuntimeData {
        unsafe {
            let implicits_ptr = (self as *mut _ as *mut u8)
                .offset((HOST_PAGE_SIZE_EXPECTED - mem::size_of::<InstanceRuntimeData>()) as isize)
                as *mut InstanceRuntimeData;
            mem::transmute::<*mut InstanceRuntimeData, &mut InstanceRuntimeData>(implicits_ptr)
        }
    }

    #[allow(dead_code)]
    #[inline]
    fn get_globals_ptr(&self) -> *mut i64 {
        self.get_instance_implicits().globals_ptr
    }

    #[inline]
    fn set_globals_ptr(&mut self, globals_ptr: *mut i64) {
        self.get_instance_implicits_mut().globals_ptr = globals_ptr
    }

    /// Run a function in guest context at the given entrypoint.
    fn run_func(&mut self, func: FunctionHandle, args: &[Val]) -> Result<RunResult, Error> {
        if !(self.state.is_ready() || (self.state.is_fault() && !self.state.is_fatal())) {
            return Err(Error::InvalidArgument(
                "instance must be ready or non-fatally faulted",
            ));
        }
        if func.ptr.as_usize() == 0 {
            return Err(Error::InvalidArgument(
                "entrypoint function cannot be null; this is probably a malformed module",
            ));
        }

        let sig = self.module.get_signature(func.id);

        // in typechecking these values, we can only really check that arguments are correct.
        // in the future we might want to make return value use more type safe as well.

        if sig.params.len() != args.len() {
            return Err(Error::InvalidArgument(
                "entrypoint function signature mismatch (number of arguments is incorrect)",
            ));
        }

        for (param_ty, arg) in sig.params.iter().zip(args.iter()) {
            if param_ty != &arg.value_type() {
                return Err(Error::InvalidArgument(
                    "entrypoint function signature mismatch",
                ));
            }
        }

        self.entrypoint = Some(func.ptr);

        let mut args_with_vmctx = vec![Val::from(self.alloc.slot().heap)];
        args_with_vmctx.extend_from_slice(args);

        HOST_CTX.with(|host_ctx| {
            Context::init(
                unsafe { self.alloc.stack_u64_mut() },
                unsafe { &mut *host_ctx.get() },
                &mut self.ctx,
                func.ptr.as_usize(),
                &args_with_vmctx,
            )
        })?;

        self.swap_and_return()
    }

    /// The core routine for context switching into a guest, and extracting a result.
    ///
    /// This must only be called for an instance in a ready, non-fatally faulted, or yielded
    /// state. The public wrappers around this function should make sure the state is appropriate.
    fn swap_and_return(&mut self) -> Result<RunResult, Error> {
        debug_assert!(
            self.state.is_ready()
                || (self.state.is_fault() && !self.state.is_fatal())
                || self.state.is_yielded()
        );
        self.state = State::Running;

        // there should never be another instance running on this thread when we enter this function
        CURRENT_INSTANCE.with(|current_instance| {
            let mut current_instance = current_instance.borrow_mut();
            assert!(
                current_instance.is_none(),
                "no other instance is running on this thread"
            );
            // safety: `self` is not null if we are in this function
            *current_instance = Some(unsafe { NonNull::new_unchecked(self) });
        });

        self.with_signals_on(|i| {
            HOST_CTX.with(|host_ctx| {
                // Save the current context into `host_ctx`, and jump to the guest context. The
                // lucet context is linked to host_ctx, so it will return here after it finishes,
                // successfully or otherwise.
                unsafe { Context::swap(&mut *host_ctx.get(), &mut i.ctx) };
            });
            Ok(())
        })?;

        CURRENT_INSTANCE.with(|current_instance| {
            *current_instance.borrow_mut() = None;
        });

        // Sandbox has jumped back to the host process, indicating it has either:
        //
        // * returned: state should be `Running`; transition to `Ready` and return a RunResult
        // * yielded: state should be `Yielding`; transition to `Yielded` and return a RunResult
        // * trapped: state should be `Faulted`; populate details and return an error or call a handler as appropriate
        // * terminated: state should be `Terminating`; transition to `Terminated` and return the termination details as an Err
        //
        // The state should never be `Ready`, `Terminated`, `Yielded`, or `Transitioning` at this point

        // Set transitioning state temporarily so that we can move values out of the current state
        let st = mem::replace(&mut self.state, State::Transitioning);

        match st {
            State::Running => {
                let retval = self.ctx.get_untyped_retval();
                self.state = State::Ready;
                Ok(RunResult::Returned(retval))
            }
            State::Terminating { details, .. } => {
                self.state = State::Terminated;
                Err(Error::RuntimeTerminated(details))
            }
            State::Yielding { val, expecting } => {
                self.state = State::Yielded { expecting };
                Ok(RunResult::Yielded(val))
            }
            State::Faulted {
                mut details,
                siginfo,
                context,
            } => {
                // Sandbox is no longer runnable. It's unsafe to determine all error details in the signal
                // handler, so we fill in extra details here.
                //
                // FIXME after lucet-module is complete it should be possible to fill this in without
                // consulting the process symbol table
                details.rip_addr_details = self
                    .module
                    .addr_details(details.rip_addr as *const c_void)?;

                // fill the state back in with the updated details in case fatal handlers need it
                self.state = State::Faulted {
                    details: details.clone(),
                    siginfo,
                    context,
                };

                if details.fatal {
                    // Some errors indicate that the guest is not functioning correctly or that
                    // the loaded code violated some assumption, so bail out via the fatal
                    // handler.

                    // Run the C-style fatal handler, if it exists.
                    self.c_fatal_handler
                        .map(|h| unsafe { h(self as *mut Instance) });

                    // If there is no C-style fatal handler, or if it (erroneously) returns,
                    // call the Rust handler that we know will not return
                    (self.fatal_handler)(self)
                } else {
                    // leave the full fault details in the instance state, and return the
                    // higher-level info to the user
                    Err(Error::RuntimeFault(details))
                }
            }
            State::Ready | State::Terminated | State::Yielded { .. } | State::Transitioning => Err(
                lucet_format_err!("\"impossible\" state found in `swap_and_return()`: {}", st),
            ),
        }
    }

    fn run_start(&mut self) -> Result<(), Error> {
        if let Some(start) = self.module.get_start_func()? {
            let res = self.run_func(start, &[])?;
            if res.is_yielded() {
                return Err(Error::StartYielded);
            }
        }
        Ok(())
    }
}

/// Information about a runtime fault.
///
/// Runtime faults are raised implictly by signal handlers that return `SignalBehavior::Default` in
/// response to signals arising while a guest is running.
#[derive(Clone, Debug)]
pub struct FaultDetails {
    /// If true, the instance's `fatal_handler` will be called.
    pub fatal: bool,
    /// Information about the type of fault that occurred.
    pub trapcode: Option<TrapCode>,
    /// The instruction pointer where the fault occurred.
    pub rip_addr: uintptr_t,
    /// Extra information about the instruction pointer's location, if available.
    pub rip_addr_details: Option<module::AddrDetails>,
}

impl std::fmt::Display for FaultDetails {
    fn fmt(&self, f: &mut std::fmt::Formatter<'_>) -> std::fmt::Result {
        if self.fatal {
            write!(f, "fault FATAL ")?;
        } else {
            write!(f, "fault ")?;
        }

        if let Some(trapcode) = self.trapcode {
            write!(f, "{:?} ", trapcode)?;
        } else {
            write!(f, "TrapCode::UNKNOWN ")?;
        }

        write!(f, "code at address {:p}", self.rip_addr as *const c_void)?;

        if let Some(ref addr_details) = self.rip_addr_details {
            if let Some(ref fname) = addr_details.file_name {
                let sname = addr_details
                    .sym_name
                    .as_ref()
                    .map(String::as_str)
                    .unwrap_or("<unknown>");
                write!(f, " (symbol {}:{})", fname, sname)?;
            }
            if addr_details.in_module_code {
                write!(f, " (inside module code)")
            } else {
                write!(f, " (not inside module code)")
            }
        } else {
            write!(f, " (unknown whether in module)")
        }
    }
}

/// Information about a terminated guest.
///
/// Guests are terminated either explicitly by `Vmctx::terminate()`, or implicitly by signal
/// handlers that return `SignalBehavior::Terminate`. It usually indicates that an unrecoverable
/// error has occurred in a hostcall, rather than in WebAssembly code.
pub enum TerminationDetails {
    /// Returned when a signal handler terminates the instance.
    Signal,
    /// Returned when `get_embed_ctx` or `get_embed_ctx_mut` are used with a type that is not present.
    CtxNotFound,
    /// Returned when the type of the value passed to `Instance::resume_with_val()` does not match
    /// the type expected by `Vmctx::yield_expecting_val()` or `Vmctx::yield_val_expecting_val`, or
    /// if `Instance::resume()` was called when a value was expected.
    ///
    /// **Note**: If you see this termination value, please report it as a Lucet bug. The types of
    /// resumed values are dynamically checked by `Instance::resume()` and
    /// `Instance::resume_with_val()`, so this should never arise.
    YieldTypeMismatch,
    /// Returned when dynamic borrowing rules of methods like `Vmctx::heap()` are violated.
    BorrowError(&'static str),
    /// Calls to `lucet_hostcall_terminate` provide a payload for use by the embedder.
    Provided(Box<dyn Any + 'static>),
}

impl TerminationDetails {
    pub fn provide<A: Any + 'static>(details: A) -> Self {
        TerminationDetails::Provided(Box::new(details))
    }
    pub fn provided_details(&self) -> Option<&dyn Any> {
        match self {
            TerminationDetails::Provided(a) => Some(a.as_ref()),
            _ => None,
        }
    }
}

// Because of deref coercions, the code above was tricky to get right-
// test that a string makes it through
#[test]
fn termination_details_any_typing() {
    let hello = "hello, world".to_owned();
    let details = TerminationDetails::provide(hello.clone());
    let provided = details.provided_details().expect("got Provided");
    assert_eq!(
        provided.downcast_ref::<String>().expect("right type"),
        &hello
    );
}

impl PartialEq for TerminationDetails {
    fn eq(&self, rhs: &TerminationDetails) -> bool {
        use TerminationDetails::*;
        match (self, rhs) {
            (Signal, Signal) => true,
            (BorrowError(msg1), BorrowError(msg2)) => msg1 == msg2,
            (CtxNotFound, CtxNotFound) => true,
            // can't compare `Any`
            _ => false,
        }
    }
}

impl std::fmt::Debug for TerminationDetails {
    fn fmt(&self, f: &mut std::fmt::Formatter<'_>) -> std::fmt::Result {
        write!(f, "TerminationDetails::")?;
        match self {
            TerminationDetails::Signal => write!(f, "Signal"),
            TerminationDetails::BorrowError(msg) => write!(f, "BorrowError({})", msg),
            TerminationDetails::CtxNotFound => write!(f, "CtxNotFound"),
            TerminationDetails::YieldTypeMismatch => write!(f, "YieldTypeMismatch"),
            TerminationDetails::Provided(_) => write!(f, "Provided(Any)"),
        }
    }
}

unsafe impl Send for TerminationDetails {}
unsafe impl Sync for TerminationDetails {}

/// The value yielded by an instance through a [`Vmctx`](vmctx/struct.Vmctx.html) and returned to
/// the host.
pub struct YieldedVal {
    val: Box<dyn Any + 'static>,
}

impl std::fmt::Debug for YieldedVal {
    fn fmt(&self, f: &mut std::fmt::Formatter<'_>) -> std::fmt::Result {
        if self.is_none() {
            write!(f, "YieldedVal {{ val: None }}")
        } else {
            write!(f, "YieldedVal {{ val: Some }}")
        }
    }
}

impl YieldedVal {
    pub(crate) fn new<A: Any + 'static>(val: A) -> Self {
        YieldedVal { val: Box::new(val) }
    }

    /// Returns `true` if the guest yielded without a value.
    pub fn is_none(&self) -> bool {
        self.val.is::<EmptyYieldVal>()
    }

    /// Returns `true` if the guest yielded with a value.
    pub fn is_some(&self) -> bool {
        !self.is_none()
    }

    /// Attempt to downcast the yielded value to a concrete type, returning the original
    /// `YieldedVal` if unsuccessful.
    pub fn downcast<A: Any + 'static + Send + Sync>(self) -> Result<Box<A>, YieldedVal> {
        match self.val.downcast() {
            Ok(val) => Ok(val),
            Err(val) => Err(YieldedVal { val }),
        }
    }

    /// Returns a reference to the yielded value if it is present and of type `A`, or `None` if it
    /// isn't.
    pub fn downcast_ref<A: Any + 'static + Send + Sync>(&self) -> Option<&A> {
        self.val.downcast_ref()
    }
}

/// A marker value to indicate a yield or resume with no value.
///
/// This exists to unify the implementations of the various operators, and should only ever be
/// created by internal code.
#[derive(Debug)]
pub(crate) struct EmptyYieldVal;

fn default_fatal_handler(inst: &Instance) -> ! {
    panic!("> instance {:p} had fatal error: {}", inst, inst.state);
}<|MERGE_RESOLUTION|>--- conflicted
+++ resolved
@@ -219,11 +219,7 @@
     module: Arc<dyn Module>,
 
     /// The `Context` in which the guest program runs
-<<<<<<< HEAD
     pub ctx: Context,
-=======
-    pub(crate) ctx: Context,
->>>>>>> 0b7598bf
 
     /// Instance state and error information
     pub(crate) state: State,
