/*
   The lucet_context_swap function is taken from Xudong Huang's
   generator-rs project. Its MIT license is provided below.

   Copyright (c) 2017 Xudong Huang

   Permission is hereby granted, free of charge, to any
   person obtaining a copy of this software and associated
   documentation files (the "Software"), to deal in the
   Software without restriction, including without
   limitation the rights to use, copy, modify, merge,
   publish, distribute, sublicense, and/or sell copies of
   the Software, and to permit persons to whom the Software
   is furnished to do so, subject to the following conditions:

   The above copyright notice and this permission notice
   shall be included in all copies or substantial portions
   of the Software.

   THE SOFTWARE IS PROVIDED "AS IS", WITHOUT WARRANTY OF
   ANY KIND, EXPRESS OR IMPLIED, INCLUDING BUT NOT LIMITED
   TO THE WARRANTIES OF MERCHANTABILITY, FITNESS FOR A
   PARTICULAR PURPOSE AND NONINFRINGEMENT. IN NO EVENT
   SHALL THE AUTHORS OR COPYRIGHT HOLDERS BE LIABLE FOR ANY
   CLAIM, DAMAGES OR OTHER LIABILITY, WHETHER IN AN ACTION
   OF CONTRACT, TORT OR OTHERWISE, ARISING FROM, OUT OF OR
   IN CONNECTION WITH THE SOFTWARE OR THE USE OR OTHER
   DEALINGS IN THE SOFTWARE.

*/

.text
.globl lucet_context_bootstrap
#ifdef __ELF__
.type lucet_context_bootstrap,@function
#else
.globl _lucet_context_bootstrap
#endif
.align 16
lucet_context_bootstrap:
_lucet_context_bootstrap:
    /* Move each of the context-saved registers into the corresponding call
     * argument register. See lucet_register enum for docs  */
    mov %r12, %rsi
    mov %r13, %rdx
    mov %r14, %rcx
    mov %r15, %r8
    mov %rbx, %r9
    /* the next thing on the stack is the guest function - return to it */
    ret
#ifdef __ELF__
.size lucet_context_bootstrap,.-lucet_context_bootstrap
#endif

.text
.globl libunwind_backstop_shim
.align 16
// unsure if `simple` is necessary here. GAS docs suggest this may omit some initial CFI instructions, and i want this to be as barren as possible for now.
.cfi_startproc simple
    // .cfi_personality 0,win

    // TODO: generate these CFI instructions, perhaps using gimli

    // The idea with the call frame information here is to make any unwinder (libgcc, gdb,
    // libunwind, etc) think that the previous frame is the call to `Context::swap()` that initially swapped
    // us from host context into guest context. This means indicating that the values of
    // callee-saved registers may be found within the saved host context, and that the canonical
    // frame address is in the host stack.

    // The values we want to use are behind two dereferences (address of the parent context, parent
    // context), so the normal `.cfi_*` assembler directives are not sufficient to specify their
    // location. Instead, we have to use `.cfi_escape` so that we can write DWARF expressions that
    // locate the values or their addresses. See the DWARF spec for more info.

    // Start by providing the canonical frame address. Even though unwinding runtimes _should_ be
    // able to figure this out based on the saved rsp value, things go wrong if this is missing.

    .cfi_escape 0x0f, /* DW_CFA_def_cfa_expression */ \
                8, /* uleb128 length of expression bytes */ \
                0x76, 0x18, /* DW_OP_breg5 (put rbp + 24 on the stack; should be a pointer to the parent context's address) */ \
                0x06, /* DW_OP_deref should then leave the parent context pointer on the stack */ \
                0x23, 0x08, /* DW_OP_plus_uconst (add 8 to the base of context to point to saved rsp) */ \
                0x06, /* deref */ \
                0x23, 0x08 /* add 8 to pop the return address from the call to lucet_context_swap */

    // Now provide the saved rsp value. Note that unlike the other callee-saved register
    // expressions, this is a `val-expression` so that we can increment the final value to account for
    // the extra `lucet_context_swap` call frame we want to skip over

    .cfi_escape 0x16, 0x07, /* DW_CFA_val_expression(7=rsp) */ \
                8, /* uleb128 length of expression bytes */ \
                0x76, 0x18, /* DW_OP_breg5 (put rbp + 24 on the stack; should be a pointer to the parent context's address) */ \
                0x06, /* DW_OP_deref should then leave the parent context pointer on the stack */ \
                0x23, 0x08, /* DW_OP_plus_uconst (add 8 to the base of context to point to saved rsp) */ \
                0x06, /* deref */ \
                0x23, 0x08 /* add 8 to pop the return address from the call to lucet_context_swap */

    // The remaining expressions are all very similar; they just return the address that points to
    // the corresponding field on the `Context` struct

    .cfi_escape 0x10, 0x03, /* DW_CFA_expression(3=rbx) */ \
                3, /* uleb128 length of expression bytes */ \
                0x76, 0x18, /* DW_OP_breg5 (put rbp + 24 on the stack; should be a pointer to the parent context's address) */ \
                0x06 /* DW_OP_deref should then leave the parent context pointer on the stack */ \
                /* rbx is at offset 0 */

    .cfi_escape 0x10, 0x06, /* DW_CFA_expression(6=rbp) */ \
                5, /* uleb128 length of expression bytes */ \
                0x76, 0x18, /* DW_OP_breg5 (put rbp + 24 on the stack; should be a pointer to the parent context's address) */ \
                0x06, /* DW_OP_deref should then leave the parent context pointer on the stack */ \
                0x23, 0x10 /* DW_OP_plus_uconst (add 16 to the base of context to point to saved rbp) */

    .cfi_escape 0x10, 0x05, /* DW_CFA_expression(5=rdi) */ \
                5, /* uleb128 length of expression bytes */ \
                0x76, 0x18, /* DW_OP_breg5 (put rbp + 24 on the stack; should be a pointer to the parent context's address) */ \
                0x06, /* DW_OP_deref should then leave the parent context pointer on the stack */ \
                0x23, 0x18 /* DW_OP_plus_uconst (add 24 to the base of context to point to saved rdi) */

    .cfi_escape 0x10, 0x0c, /* DW_CFA_expression(12=r12) */ \
                5, /* uleb128 length of expression bytes */ \
                0x76, 0x18, /* DW_OP_breg5 (put rbp + 24 on the stack; should be a pointer to the parent context's address) */ \
                0x06, /* DW_OP_deref should then leave the parent context pointer on the stack */ \
                0x23, 0x20 /* DW_OP_plus_uconst (add 32 to the base of context to point to saved r12) */

    .cfi_escape 0x10, 0x0d, /* DW_CFA_expression(13=r13) */ \
                5, /* uleb128 length of expression bytes */ \
                0x76, 0x18, /* DW_OP_breg5 (put rbp + 24 on the stack; should be a pointer to the parent context's address) */ \
                0x06, /* DW_OP_deref should then leave the parent context pointer on the stack */ \
                0x23, 0x28 /* DW_OP_plus_uconst (add 40 to the base of context to point to saved r13) */

    .cfi_escape 0x10, 0x0e, /* DW_CFA_expression(14=r14) */ \
                5, /* uleb128 length of expression bytes */ \
                0x76, 0x18, /* DW_OP_breg5 (put rbp + 24 on the stack; should be a pointer to the parent context's address) */ \
                0x06, /* DW_OP_deref should then leave the parent context pointer on the stack */ \
                0x23, 0x30 /* DW_OP_plus_uconst (add 48 to the base of context to point to saved r14) */

    .cfi_escape 0x10, 0x0f, /* DW_CFA_expression(15=r15) */ \
                5, /* uleb128 length of expression bytes */ \
                0x76, 0x18, /* DW_OP_breg5 (put rbp + 24 on the stack; should be a pointer to the parent context's address) */ \
                0x06, /* DW_OP_deref should then leave the parent context pointer on the stack */ \
                0x23, 0x38 /* DW_OP_plus_uconst (add 56 to the base of context to point to saved r15) */

    .cfi_offset 16, -8 /* return address value is stored at is CFA -8 */

    // this nop is load-bearing. We set up the backstop with a cfi_personality function so that stack unwinding through
    // guest code ends at a handler which can recover and switch back to the host.
    // However: libunwind doesn't treat the start of `lucet_context_backstop` as `lucet_context_backstop` but as the end
    // of `lucet_context_bootstrap`. so to get the unwinder to reach information about this function, start the unwind
    // region slightly before the real address we use, and place an address after the start, unambiguously referring to
    // the backstop function, on the stack for guests (and libunwind!) to eventually reach.
    nop
.globl lucet_context_backstop
#ifdef __ELF__
.type lucet_context_backstop,@function
#else
.globl _lucet_context_backstop
#endif
lucet_context_backstop:
_lucet_context_backstop:
<<<<<<< HEAD
    mov 16(%rbp), %rdi  /* own context to arg 1 */
    mov 24(%rbp), %rsi  /* parent context to arg 2 */
=======
    // Note that `rbp` here really has no relation to any stack!
    // it happens to be an available pointer we can hang the contexts to swap off of.
    mov (%rbp), %rdi  /* parent context to arg 1 */
    mov 8(%rbp), %rsi  /* own context to arg 2 */
>>>>>>> 0b7598bf
    mov %rax, (8*8 + 8*16 + 8*0)(%rdi) /* store return values before swapping back -- offset is offsetof(struct lucet_context, retvals) */
    mov %rdx, (8*8 + 8*16 + 8*1)(%rdi)
    movdqu %xmm0, (8*8 + 8*16 + 8*2)(%rdi) /* floating-point return value */
#ifdef __ELF__
    jmp lucet_context_swap@PLT
#else
    jmp lucet_context_swap
#endif
.cfi_endproc
#ifdef __ELF__
.size lucet_context_backstop,.-lucet_context_backstop
#endif

.text
.globl lucet_context_swap
#ifdef __ELF__
.type lucet_context_swap,@function
#else
.globl _lucet_context_swap
#endif
.align 16
lucet_context_swap:
_lucet_context_swap:
    // store everything in offsets from rdi (1st arg)
    mov %rbx, (0*8)(%rdi)
    mov %rsp, (1*8)(%rdi)
    mov %rbp, (2*8)(%rdi)
    mov %rdi, (3*8)(%rdi)
    mov %r12, (4*8)(%rdi)
    mov %r13, (5*8)(%rdi)
    mov %r14, (6*8)(%rdi)
    mov %r15, (7*8)(%rdi)

    movdqu %xmm0, (8*8 + 0*16)(%rdi)
    movdqu %xmm1, (8*8 + 1*16)(%rdi)
    movdqu %xmm2, (8*8 + 2*16)(%rdi)
    movdqu %xmm3, (8*8 + 3*16)(%rdi)
    movdqu %xmm4, (8*8 + 4*16)(%rdi)
    movdqu %xmm5, (8*8 + 5*16)(%rdi)
    movdqu %xmm6, (8*8 + 6*16)(%rdi)
    movdqu %xmm7, (8*8 + 7*16)(%rdi)

    // load everything from offsets from rsi (2nd arg)
    mov (0*8)(%rsi), %rbx
    mov (1*8)(%rsi), %rsp
    mov (2*8)(%rsi), %rbp
    mov (3*8)(%rsi), %rdi
    mov (4*8)(%rsi), %r12
    mov (5*8)(%rsi), %r13
    mov (6*8)(%rsi), %r14
    mov (7*8)(%rsi), %r15

    movdqu (8*8 + 0*16)(%rsi), %xmm0
    movdqu (8*8 + 1*16)(%rsi), %xmm1
    movdqu (8*8 + 2*16)(%rsi), %xmm2
    movdqu (8*8 + 3*16)(%rsi), %xmm3
    movdqu (8*8 + 4*16)(%rsi), %xmm4
    movdqu (8*8 + 5*16)(%rsi), %xmm5
    movdqu (8*8 + 6*16)(%rsi), %xmm6
    movdqu (8*8 + 7*16)(%rsi), %xmm7

    ret
#ifdef __ELF__
.size lucet_context_swap,.-lucet_context_swap
#endif

.text
.globl lucet_context_set
#ifdef __ELF__
.type lucet_context_set,@function
#else
.globl _lucet_context_set
#endif
.align 16
lucet_context_set:
_lucet_context_set:
    // load everything from offsets from rdi (1st arg)
    mov (0*8)(%rdi), %rbx
    mov (1*8)(%rdi), %rsp
    mov (2*8)(%rdi), %rbp
    mov (4*8)(%rdi), %r12
    mov (5*8)(%rdi), %r13
    mov (6*8)(%rdi), %r14
    mov (7*8)(%rdi), %r15

    movdqu (8*8 + 0*16)(%rdi), %xmm0
    movdqu (8*8 + 1*16)(%rdi), %xmm1
    movdqu (8*8 + 2*16)(%rdi), %xmm2
    movdqu (8*8 + 3*16)(%rdi), %xmm3
    movdqu (8*8 + 4*16)(%rdi), %xmm4
    movdqu (8*8 + 5*16)(%rdi), %xmm5
    movdqu (8*8 + 6*16)(%rdi), %xmm6
    movdqu (8*8 + 7*16)(%rdi), %xmm7

    // load rdi from itself last
    mov (3*8)(%rdi), %rdi
    ret
#ifdef __ELF__
.size lucet_context_set,.-lucet_context_set
#endif

/* Mark that we don't need executable stack. */
#if defined(__linux__) && defined(__ELF__)
.section .note.GNU-stack,"",%progbits
#endif<|MERGE_RESOLUTION|>--- conflicted
+++ resolved
@@ -77,7 +77,7 @@
 
     .cfi_escape 0x0f, /* DW_CFA_def_cfa_expression */ \
                 8, /* uleb128 length of expression bytes */ \
-                0x76, 0x18, /* DW_OP_breg5 (put rbp + 24 on the stack; should be a pointer to the parent context's address) */ \
+                0x76, 0x08, /* DW_OP_breg5 (put rbp + 8 on the stack; should be a pointer to the parent context's address) */ \
                 0x06, /* DW_OP_deref should then leave the parent context pointer on the stack */ \
                 0x23, 0x08, /* DW_OP_plus_uconst (add 8 to the base of context to point to saved rsp) */ \
                 0x06, /* deref */ \
@@ -89,7 +89,7 @@
 
     .cfi_escape 0x16, 0x07, /* DW_CFA_val_expression(7=rsp) */ \
                 8, /* uleb128 length of expression bytes */ \
-                0x76, 0x18, /* DW_OP_breg5 (put rbp + 24 on the stack; should be a pointer to the parent context's address) */ \
+                0x76, 0x08, /* DW_OP_breg5 (put rbp + 8 on the stack; should be a pointer to the parent context's address) */ \
                 0x06, /* DW_OP_deref should then leave the parent context pointer on the stack */ \
                 0x23, 0x08, /* DW_OP_plus_uconst (add 8 to the base of context to point to saved rsp) */ \
                 0x06, /* deref */ \
@@ -100,43 +100,43 @@
 
     .cfi_escape 0x10, 0x03, /* DW_CFA_expression(3=rbx) */ \
                 3, /* uleb128 length of expression bytes */ \
-                0x76, 0x18, /* DW_OP_breg5 (put rbp + 24 on the stack; should be a pointer to the parent context's address) */ \
+                0x76, 0x08, /* DW_OP_breg5 (put rbp + 8 on the stack; should be a pointer to the parent context's address) */ \
                 0x06 /* DW_OP_deref should then leave the parent context pointer on the stack */ \
                 /* rbx is at offset 0 */
 
     .cfi_escape 0x10, 0x06, /* DW_CFA_expression(6=rbp) */ \
                 5, /* uleb128 length of expression bytes */ \
-                0x76, 0x18, /* DW_OP_breg5 (put rbp + 24 on the stack; should be a pointer to the parent context's address) */ \
+                0x76, 0x08, /* DW_OP_breg5 (put rbp + 8 on the stack; should be a pointer to the parent context's address) */ \
                 0x06, /* DW_OP_deref should then leave the parent context pointer on the stack */ \
                 0x23, 0x10 /* DW_OP_plus_uconst (add 16 to the base of context to point to saved rbp) */
 
     .cfi_escape 0x10, 0x05, /* DW_CFA_expression(5=rdi) */ \
                 5, /* uleb128 length of expression bytes */ \
-                0x76, 0x18, /* DW_OP_breg5 (put rbp + 24 on the stack; should be a pointer to the parent context's address) */ \
+                0x76, 0x08, /* DW_OP_breg5 (put rbp + 8 on the stack; should be a pointer to the parent context's address) */ \
                 0x06, /* DW_OP_deref should then leave the parent context pointer on the stack */ \
                 0x23, 0x18 /* DW_OP_plus_uconst (add 24 to the base of context to point to saved rdi) */
 
     .cfi_escape 0x10, 0x0c, /* DW_CFA_expression(12=r12) */ \
                 5, /* uleb128 length of expression bytes */ \
-                0x76, 0x18, /* DW_OP_breg5 (put rbp + 24 on the stack; should be a pointer to the parent context's address) */ \
+                0x76, 0x08, /* DW_OP_breg5 (put rbp + 8 on the stack; should be a pointer to the parent context's address) */ \
                 0x06, /* DW_OP_deref should then leave the parent context pointer on the stack */ \
                 0x23, 0x20 /* DW_OP_plus_uconst (add 32 to the base of context to point to saved r12) */
 
     .cfi_escape 0x10, 0x0d, /* DW_CFA_expression(13=r13) */ \
                 5, /* uleb128 length of expression bytes */ \
-                0x76, 0x18, /* DW_OP_breg5 (put rbp + 24 on the stack; should be a pointer to the parent context's address) */ \
+                0x76, 0x08, /* DW_OP_breg5 (put rbp + 8 on the stack; should be a pointer to the parent context's address) */ \
                 0x06, /* DW_OP_deref should then leave the parent context pointer on the stack */ \
                 0x23, 0x28 /* DW_OP_plus_uconst (add 40 to the base of context to point to saved r13) */
 
     .cfi_escape 0x10, 0x0e, /* DW_CFA_expression(14=r14) */ \
                 5, /* uleb128 length of expression bytes */ \
-                0x76, 0x18, /* DW_OP_breg5 (put rbp + 24 on the stack; should be a pointer to the parent context's address) */ \
+                0x76, 0x08, /* DW_OP_breg5 (put rbp + 8 on the stack; should be a pointer to the parent context's address) */ \
                 0x06, /* DW_OP_deref should then leave the parent context pointer on the stack */ \
                 0x23, 0x30 /* DW_OP_plus_uconst (add 48 to the base of context to point to saved r14) */
 
     .cfi_escape 0x10, 0x0f, /* DW_CFA_expression(15=r15) */ \
                 5, /* uleb128 length of expression bytes */ \
-                0x76, 0x18, /* DW_OP_breg5 (put rbp + 24 on the stack; should be a pointer to the parent context's address) */ \
+                0x76, 0x08, /* DW_OP_breg5 (put rbp + 8 on the stack; should be a pointer to the parent context's address) */ \
                 0x06, /* DW_OP_deref should then leave the parent context pointer on the stack */ \
                 0x23, 0x38 /* DW_OP_plus_uconst (add 56 to the base of context to point to saved r15) */
 
@@ -157,15 +157,10 @@
 #endif
 lucet_context_backstop:
 _lucet_context_backstop:
-<<<<<<< HEAD
-    mov 16(%rbp), %rdi  /* own context to arg 1 */
-    mov 24(%rbp), %rsi  /* parent context to arg 2 */
-=======
     // Note that `rbp` here really has no relation to any stack!
     // it happens to be an available pointer we can hang the contexts to swap off of.
-    mov (%rbp), %rdi  /* parent context to arg 1 */
-    mov 8(%rbp), %rsi  /* own context to arg 2 */
->>>>>>> 0b7598bf
+    mov (%rbp), %rdi  /* own context */
+    mov 8(%rbp), %rsi  /* parent context */
     mov %rax, (8*8 + 8*16 + 8*0)(%rdi) /* store return values before swapping back -- offset is offsetof(struct lucet_context, retvals) */
     mov %rdx, (8*8 + 8*16 + 8*1)(%rdi)
     movdqu %xmm0, (8*8 + 8*16 + 8*2)(%rdi) /* floating-point return value */
