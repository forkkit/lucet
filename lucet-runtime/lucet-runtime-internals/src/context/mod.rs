#![allow(improper_ctypes)]

#[cfg(test)]
mod tests;

use crate::val::{val_to_reg, val_to_stack, RegVal, UntypedRetVal, Val};
use failure::Fail;
use nix;
use nix::sys::signal;
use std::arch::x86_64::{__m128, _mm_setzero_ps};
use std::mem;
use std::ptr::NonNull;
use xfailure::xbail;

/// Callee-saved general-purpose registers in the AMD64 ABI.
///
/// # Layout
///
/// `repr(C)` is required to preserve the ordering of members, which are read by the assembly at
/// hard-coded offsets.
///
/// # TODOs
///
/// - Unlike the C code, this doesn't use the `packed` repr due to warnings in the Nomicon:
/// <https://doc.rust-lang.org/nomicon/other-reprs.html#reprpacked>. Since the members are all
/// `u64`, this should be fine?
#[repr(C)]
pub struct GpRegs {
    rbx: u64,
    pub rsp: u64,
    rbp: u64,
    rdi: u64,
    r12: u64,
    r13: u64,
    r14: u64,
    r15: u64,
}

impl GpRegs {
    fn new() -> Self {
        GpRegs {
            rbx: 0,
            rsp: 0,
            rbp: 0,
            rdi: 0,
            r12: 0,
            r13: 0,
            r14: 0,
            r15: 0,
        }
    }
}

/// Floating-point argument registers in the AMD64 ABI.
///
/// # Layout
///
/// `repr(C)` is required to preserve the ordering of members, which are read by the assembly at
/// hard-coded offsets.
///
/// # TODOs
///
/// - Unlike the C code, this doesn't use the `packed` repr due to warnings in the Nomicon:
/// <https://doc.rust-lang.org/nomicon/other-reprs.html#reprpacked>. Since the members are all
/// `__m128`, this should be fine?
#[repr(C)]
struct FpRegs {
    xmm0: __m128,
    xmm1: __m128,
    xmm2: __m128,
    xmm3: __m128,
    xmm4: __m128,
    xmm5: __m128,
    xmm6: __m128,
    xmm7: __m128,
}

impl FpRegs {
    fn new() -> Self {
        let zero = unsafe { _mm_setzero_ps() };
        FpRegs {
            xmm0: zero,
            xmm1: zero,
            xmm2: zero,
            xmm3: zero,
            xmm4: zero,
            xmm5: zero,
            xmm6: zero,
            xmm7: zero,
        }
    }
}

/// Everything we need to make a context switch: a signal mask, and the registers and return values
/// that are manipulated directly by assembly code.
///
/// # Layout
///
/// The `repr(C)` and order of fields in this struct are very important, as the assembly code reads
/// and writes hard-coded offsets from the base of the struct. Without `repr(C)`, Rust is free to
/// reorder the fields.
///
/// Contexts are also `repr(align(64))` in order to align to cache lines and minimize contention
/// when running multiple threads.
///
/// # Movement
///
/// `Context` values must not be moved once they've been initialized. Contexts contain a pointer to
/// their stack, which in turn contains a pointer back to the context. If the context gets moved,
/// that pointer becomes invalid, and the behavior of returning from that context becomes undefined.
#[repr(C, align(64))]
pub struct Context {
    pub gpr: GpRegs,
    fpr: FpRegs,
    retvals_gp: [u64; 2],
    retval_fp: __m128,
    sigset: signal::SigSet,
}

impl Context {
    /// Create an all-zeroed `Context`.
    pub fn new() -> Self {
        Context {
            gpr: GpRegs::new(),
            fpr: FpRegs::new(),
            retvals_gp: [0; 2],
            retval_fp: unsafe { _mm_setzero_ps() },
            sigset: signal::SigSet::empty(),
        }
    }
}

/// A wrapper around a `Context`, primarily meant for use in test code.
///
/// Users of this library interact with contexts implicitly via `Instance` values, but for testing
/// the context code independently, it is helpful to use contexts directly.
///
/// # Movement of `ContextHandle`
///
/// `ContextHandle` keeps a pointer to a `Context` rather than keeping all of the data directly as
/// fields in order to have better control over where that data lives in memory. We always want that
/// data to be heap-allocated, and to never move once it has been initialized. The `ContextHandle`,
/// by contrast, should be treated like a normal Rust value with no such restrictions.
///
/// Until the `Unpin` marker trait arrives in stable Rust, it is difficult to enforce this with the
/// type system alone, so we use a bit of unsafety and (hopefully) clever API design to ensure that
/// the data cannot be moved.
///
/// We create the `Context` within a box to allocate it on the heap, then convert it into a raw
/// pointer to relinquish ownership. When accessing the internal structure via the `DerefMut` trait,
/// data must not be moved out of the `Context` with functions like `mem::replace`.
///
/// # Layout
///
/// Foreign code accesses the `internal` pointer in tests, so it is important that it is the first
/// member, and that the struct is `repr(C)`.
#[repr(C)]
pub struct ContextHandle {
    internal: NonNull<Context>,
}

impl Drop for ContextHandle {
    fn drop(&mut self) {
        unsafe {
            // create a box from the pointer so that it'll get dropped
            // and we won't leak `Context`s
            Box::from_raw(self.internal.as_ptr());
        }
    }
}

impl std::ops::Deref for ContextHandle {
    type Target = Context;
    fn deref(&self) -> &Self::Target {
        unsafe { self.internal.as_ref() }
    }
}

impl std::ops::DerefMut for ContextHandle {
    fn deref_mut(&mut self) -> &mut Self::Target {
        unsafe { self.internal.as_mut() }
    }
}

impl ContextHandle {
    /// Create an all-zeroed `ContextHandle`.
    pub fn new() -> Self {
        let internal = NonNull::new(Box::into_raw(Box::new(Context::new())))
            .expect("Box::into_raw should never return NULL");
        ContextHandle { internal }
    }

    pub fn create_and_init(
        stack: &mut [u64],
        parent: &mut ContextHandle,
        fptr: usize,
        args: &[Val],
    ) -> Result<ContextHandle, Error> {
        let mut child = ContextHandle::new();
        Context::init(stack, parent, &mut child, fptr, args)?;
        Ok(child)
    }
}

struct CallStackBuilder<'a> {
    offset: usize,
    stack: &'a mut [u64],
}

impl<'a> CallStackBuilder<'a> {
    pub fn new(stack: &'a mut [u64]) -> Self {
        CallStackBuilder { offset: 0, stack }
    }

    fn push(&mut self, val: u64) {
        self.offset += 1;
        self.stack[self.stack.len() - self.offset] = val;
    }

    /// Stores `args` onto the stack such that when a return address is written after, the
    /// complete unit will be 16-byte aligned, as the x86_64 ABI requires.
    ///
    /// That is to say, `args` will be padded such that the current top of stack is 8-byte
    /// aligned.
    fn store_args(&mut self, args: &[u64]) {
        let items_end = args.len() + self.offset;

        if items_end % 2 == 1 {
            // we need to add one entry just before the arguments so that the arguments start on an
            // aligned address.
            self.push(0);
        }

        for arg in args.iter().rev() {
            self.push(*arg);
        }
    }

    fn offset(&self) -> usize {
        self.offset
    }

    fn into_inner(self) -> (&'a mut [u64], usize) {
        (self.stack, self.offset)
    }
}

impl Context {
    /// Initialize a new child context.
    ///
    /// - `stack`: The stack for the child; *must be 16-byte aligned*.
    ///
    /// - `parent`: The context that the child will return to. Since `swap` initializes the fields
    /// in its `from` argument, this will typically be an empty context from `ContextHandle::zero()`
    /// that will later be passed to `swap`.
    ///
    /// - `child`: The context for the child. The fields of this structure will be overwritten by
    /// `init`.
    ///
    /// - `fptr`: A pointer to the entrypoint for the child. Note that while the type signature here
    /// is for a void function of no arguments (equivalent to `void (*fptr)(void)` in C), the
    /// entrypoint actually can be a function of any argument or return type that corresponds to a
    /// `val::Val` variant.
    ///
    /// - `args`: A slice of arguments for the `fptr` entrypoint. These must match the number and
    /// types of `fptr`'s actual arguments exactly, otherwise swapping to this context will cause
    /// undefined behavior.
    ///
    /// # Errors
    ///
    /// - `Error::UnalignedStack` if the _end_ of `stack` is not 16-byte aligned.
    ///
    /// # Examples
    ///
    /// ## C entrypoint
    ///
    /// This example initializes a context that will start in a C function `entrypoint` when first
    /// swapped to.
    ///
    /// ```c
    /// void entrypoint(uint64_t x, float y);
    /// ```
    ///
    /// ```no_run
    /// # use lucet_runtime_internals::context::Context;
    /// # use lucet_runtime_internals::val::Val;
    /// extern "C" { fn entrypoint(x: u64, y: f32); }
    /// // allocating an even number of `u64`s seems to reliably yield
    /// // properly aligned stacks, but TODO do better
    /// let mut stack = vec![0u64; 1024].into_boxed_slice();
    /// let mut parent = Context::new();
    /// let mut child = Context::new();
    /// let res = Context::init(
    ///     &mut *stack,
    ///     &mut parent,
    ///     &mut child,
    ///     entrypoint as usize,
    ///     &[Val::U64(120), Val::F32(3.14)],
    /// );
    /// assert!(res.is_ok());
    /// ```
    ///
    /// ## Rust entrypoint
    ///
    /// This example initializes a context that will start in a Rust function `entrypoint` when
    /// first swapped to. Note that we mark `entrypoint` as `extern "C"` to make sure it is compiled
    /// with C calling conventions.
    ///
    /// ```no_run
    /// # use lucet_runtime_internals::context::{Context, ContextHandle};
    /// # use lucet_runtime_internals::val::Val;
    /// extern "C" fn entrypoint(x: u64, y: f32) { }
    /// // allocating an even number of `u64`s seems to reliably yield
    /// // properly aligned stacks, but TODO do better
    /// let mut stack = vec![0u64; 1024].into_boxed_slice();
    /// let mut parent = ContextHandle::new();
    /// let mut child = Context::new();
    /// let res = Context::init(
    ///     &mut *stack,
    ///     &mut parent,
    ///     &mut child,
    ///     entrypoint as usize,
    ///     &[Val::U64(120), Val::F32(3.14)],
    /// );
    /// assert!(res.is_ok());
    /// ```
    ///
    /// # Implementation details
    ///
    /// This prepares a stack for the child context structured as follows, assuming an 0x1000 byte
    /// stack:
    /// ```text
    /// 0x1000: +-------------------------+
    /// 0x0ff8: | &child                  |
    /// 0x0ff0: | &parent                 | <-- `backstop_args`, which is stored to `rbp`.
    /// 0x0fe8: | NULL                    | // Null added if necessary for alignment.
    /// 0x0fe0: | spilled_arg_1           | // Guest arguments follow.
    /// 0x0fd8: | spilled_arg_2           |
    /// 0x0fd0: ~ spilled_arg_3           ~ // The three arguments here are just for show.
    /// 0x0fc8: | lucet_context_backstop  | <-- This forms an ABI-matching call frame for fptr.
    /// 0x0fc0: | fptr                    | <-- The actual guest code we want to run.
    /// 0x0fb8: | lucet_context_bootstrap | <-- The guest stack pointer starts here.
    /// 0x0fb0: |                         |
    /// 0x0XXX: ~                         ~ // Rest of the stack needs no preparation.
    /// 0x0000: |                         |
    ///         +-------------------------+
    /// ```
    ///
    /// This packing of data on the stack is interwoven with noteworthy constraints on what the
    /// backstop may do:
    /// * The backstop must not return on the guest stack.
    ///   - The next value will be a spilled argument or NULL. Neither are an intended address.
    /// * The backstop cannot have ABI-conforming spilled arguments.
    ///   - No code runs between `fptr` and `lucet_context_backstop`, so nothing exists to
    ///     clean up `fptr`'s arguments. `lucet_context_backstop` would have to adjust the
    ///     stack pointer by a variable amount, and it does not, so `rsp` will continue to
    ///     point to guest arguments.
    ///   - This is why bootstrap recieves arguments via rbp, pointing elsewhere on the stack.
    ///
    /// The bootstrap function must be careful, but is less constrained since it can clean up
    /// and prepare a context for `fptr`.
    pub fn init(
        stack: &mut [u64],
        parent: &mut Context,
        child: &mut Context,
        fptr: usize,
        args: &[Val],
    ) -> Result<(), Error> {
        if !stack_is_aligned(stack) {
            xbail!(Error::UnalignedStack);
        }

        let mut gp_args_ix = 0;
        let mut fp_args_ix = 0;

        let mut spilled_args = vec![];

        for arg in args {
            match val_to_reg(arg) {
                RegVal::GpReg(v) => {
                    if gp_args_ix >= 6 {
                        spilled_args.push(val_to_stack(arg));
                    } else {
                        child.bootstrap_gp_ix_arg(gp_args_ix, v);
                        gp_args_ix += 1;
                    }
                }
                RegVal::FpReg(v) => {
                    if fp_args_ix >= 8 {
                        spilled_args.push(val_to_stack(arg));
                    } else {
                        child.bootstrap_fp_ix_arg(fp_args_ix, v);
                        fp_args_ix += 1;
                    }
                }
            }
        }

<<<<<<< HEAD
        // the top of the stack; should not be used as an index, always subtracted from
        let sp = stack.len();

        let stack_start = 3 // the bootstrap ret addr, then guest func ret addr, then the backstop ret addr
        + spilled_args.len() // then any args to guest func that don't fit in registers
        + spilled_args.len() % 2 // padding to keep the stack 16-byte aligned when we spill an odd number of spilled arguments
        + 4; // then the backstop args and terminator

        // stack-saved arguments start 3 below the top of the stack
        // (TODO: a diagram would be great here)
        let mut stack_args_ix = 3;

        // If there are more additional args to the guest function than available registers, they
        // have to be pushed on the stack underneath the return address.
        for arg in spilled_args {
            let v = val_to_stack(arg);
            stack[sp + stack_args_ix - stack_start] = v;
            stack_args_ix += 1;
        }

        // Prepare the stack for a swap context that lands in the bootstrap function swap will ret
        // into the bootstrap function
        stack[sp + 0 - stack_start] = lucet_context_bootstrap as u64;

        // The bootstrap function returns into the guest function, fptr
        stack[sp + 1 - stack_start] = fptr as u64;

        // the guest function returns into lucet_context_backstop.
        stack[sp + 2 - stack_start] = lucet_context_backstop as u64;

        // Terminate the call chain.
        stack[sp - 4] = 0;
        stack[sp - 3] = 0;

        // if fptr ever returns, it returns to the backstop func. backstop needs two arguments in
        // its frame - first the context we are switching *out of* (which is also the one we are
        // creating right now) and the ctx we switch back into. Note *parent might not be a valid
        // ctx now, but it should be when this ctx is started.
        stack[sp - 2] = child as *mut Context as u64;
        stack[sp - 1] = parent as *mut Context as u64;

        // RSP, RBP, and sigset still remain to be initialized.
        // Stack pointer: this has the return address of the first function to be run on the swap.
        child.gpr.rsp = &mut stack[sp - stack_start] as *mut u64 as u64;
        // Frame pointer: this is only used by the backstop code. It uses it to locate the ctx and
        // parent arguments set above.
        child.gpr.rbp = &mut stack[sp - 4] as *mut u64 as u64;
=======
        // set up an initial call stack for guests to bootstrap into and execute
        let mut stack_builder = CallStackBuilder::new(stack);

        // store arguments we'll pass to `lucet_context_swap` on the stack, above where the guest
        // might scribble over them.
        stack_builder.push(parent as *mut Context as u64);
        stack_builder.push(child as *mut Context as u64);

        // we'll pass a pointer to them via `rbp` in the guest's Context we switch to.
        let backstop_args = stack_builder.offset();

        // we actually don't want to put an explicit pointer to these arguments anywhere. we'll
        // line up the rest of the stack such that these are in argument position when we jump to
        // `fptr`.
        stack_builder.store_args(spilled_args.as_slice());

        // the stack must be aligned in the environment we'll execute `fptr` from - this is an ABI
        // requirement and can cause segfaults if not upheld.
        assert_eq!(
            stack_builder.offset() % 2,
            0,
            "incorrect alignment for guest call frame"
        );

        // we execute the guest code via returns, so we make a "call stack" of routines like:
        // -> lucet_context_backstop()
        //    -> fptr()
        //       -> lucet_context_bootstrap()
        //
        // with each address the start of the named function, so when the inner function
        // completes it returns to begin the next function up.
        stack_builder.push(lucet_context_backstop as u64);
        stack_builder.push(fptr as u64);
        stack_builder.push(lucet_context_bootstrap as u64);

        let (stack, stack_start) = stack_builder.into_inner();

        // RSP, RBP, and sigset still remain to be initialized.
        // Stack pointer: this points to the return address that will be used by `swap`, in place
        // of the original (eg, in the host) return address. The return address this points to is
        // the address of the first function to run on `swap`: `lucet_context_bootstrap`.
        child.gpr.rsp = &mut stack[stack.len() - stack_start] as *mut u64 as u64;

        // This value in rbp is only used in `lucet_context_backstop`, where we use it to locate
        // the parent and child contexts to `Context::swap` with.
        child.gpr.rbp = &mut stack[stack.len() - backstop_args] as *mut u64 as u64;
>>>>>>> 0b7598bf

        // Read the sigprocmask to be restored if we ever need to jump out of a signal handler. If
        // this isn't possible, die.
        signal::sigprocmask(
            signal::SigmaskHow::SIG_SETMASK,
            None,
            Some(&mut child.sigset),
        )
        .expect("sigprocmask could not be retrieved");

        Ok(())
    }

    /// Save the current context, and swap to another context.
    ///
    /// - `from`: the current context is written here
    /// - `to`: the context to read from and swap to
    ///
    /// The current registers, including the stack pointer, are saved to `from`. The current stack
    /// pointer is then replaced by the value saved in `to.gpr.rsp`, so when `swap` returns, it will
    /// return to the pointer saved in `to`'s stack.
    ///
    /// If `to` was freshly initialized by passing it as the child to `init`, `swap` will return to
    /// the function that bootstraps arguments and then calls the entrypoint that was passed to
    /// `init`.
    ///
    /// If `to` was previously passed as the `from` argument to another call to `swap`, the program
    /// will return as if from that _first_ call to `swap`.
    ///
    /// # Safety
    ///
    /// The value in `to.gpr.rsp` must be a valid pointer into the stack that was originally passed
    /// to `init` when the `to` context was initialized, or to the original stack created implicitly
    /// by Rust.
    ///
    /// The registers saved in the `to` context must match the arguments expected by the entrypoint
    /// of the function passed to `init`, or be unaltered from when they were previously written by
    /// `swap`.
    ///
    /// If `from` is never returned to, `swap`ped to, or `set` to, resources could leak due to
    /// implicit `drop`s never being called:
    ///
    /// ```no_run
    /// # use lucet_runtime_internals::context::Context;
    /// fn f(x: Box<u64>, child: &Context) {
    ///     let mut xs = vec![187; 410757864530];
    ///     xs[0] += *x;
    ///
    ///     // manually drop here to avoid leaks
    ///     drop(x);
    ///     drop(xs);
    ///
    ///     let mut parent = Context::new();
    ///     unsafe { Context::swap(&mut parent, child); }
    ///     // implicit `drop(x)` and `drop(xs)` here never get called unless we swap back
    /// }
    /// ```
    ///
    /// # Examples
    ///
    /// The typical case is to initialize a new child context, and then swap to it from a zeroed
    /// parent context.
    ///
    /// ```no_run
    /// # use lucet_runtime_internals::context::Context;
    /// # extern "C" fn entrypoint() {}
    /// # let mut stack = vec![0u64; 1024].into_boxed_slice();
    /// let mut parent = Context::new();
    /// let mut child = Context::new();
    /// Context::init(
    ///     &mut stack,
    ///     &mut parent,
    ///     &mut child,
    ///     entrypoint as usize,
    ///     &[],
    /// ).unwrap();
    ///
    /// unsafe { Context::swap(&mut parent, &child); }
    /// ```
    #[inline]
    pub unsafe fn swap(from: &mut Context, to: &Context) {
        lucet_context_swap(from as *mut Context, to as *const Context);
    }

    /// Swap to another context without saving the current context.
    ///
    /// - `to`: the context to read from and swap to
    ///
    /// The current registers, including the stack pointer, are discarded. The current stack pointer
    /// is then replaced by the value saved in `to.gpr.rsp`, so when `swap` returns, it will return
    /// to the pointer saved in `to`'s stack.
    ///
    /// If `to` was freshly initialized by passing it as the child to `init`, `swap` will return to
    /// the function that bootstraps arguments and then calls the entrypoint that was passed to
    /// `init`.
    ///
    /// If `to` was previously passed as the `from` argument to another call to `swap`, the program
    /// will return as if from the call to `swap`.
    ///
    /// # Safety
    ///
    /// ## Stack and registers
    ///
    /// The value in `to.gpr.rsp` must be a valid pointer into the stack that was originally passed
    /// to `init` when the context was initialized, or to the original stack created implicitly by
    /// Rust.
    ///
    /// The registers saved in `to` must match the arguments expected by the entrypoint of the
    /// function passed to `init`, or be unaltered from when they were previously written by `swap`.
    ///
    /// ## Returning
    ///
    /// If `to` is a context freshly initialized by `init`, at least one of the following must be
    /// true, otherwise the program will return to a context with uninitialized registers:
    ///
    /// - The `fptr` argument to `init` is a function that never returns
    ///
    /// - The `parent` argument to `init` was passed as the `from` argument to `swap` before this
    /// call to `set`
    ///
    /// ## Resource leaks
    ///
    /// Since control flow will not return to the calling context, care must be taken to ensure that
    /// any resources owned by the calling context are manually dropped. The implicit `drop`s
    /// inserted by Rust at the end of the calling scope will not be reached:
    ///
    /// ```no_run
    /// # use lucet_runtime_internals::context::Context;
    /// fn f(x: Box<u64>, child: &Context) {
    ///     let mut xs = vec![187; 410757864530];
    ///     xs[0] += *x;
    ///
    ///     // manually drop here to avoid leaks
    ///     drop(x);
    ///     drop(xs);
    ///
    ///     unsafe { Context::set(child); }
    ///     // implicit `drop(x)` and `drop(xs)` here never get called
    /// }
    /// ```
    #[inline]
    pub unsafe fn set(to: &Context) -> ! {
        lucet_context_set(to as *const Context);
    }

    /// Like `set`, but also manages the return from a signal handler.
    ///
    /// TODO: the return type of this function should really be `Result<!, nix::Error>`, but using
    /// `!` as a type like that is currently experimental.
    #[inline]
    pub unsafe fn set_from_signal(to: &Context) -> Result<(), nix::Error> {
        signal::sigprocmask(signal::SigmaskHow::SIG_SETMASK, Some(&to.sigset), None)?;
        Context::set(to)
    }

    /// Clear (zero) return values.
    pub fn clear_retvals(&mut self) {
        self.retvals_gp = [0; 2];
        let zero = unsafe { _mm_setzero_ps() };
        self.retval_fp = zero;
    }

    /// Get the general-purpose return value at index `idx`.
    ///
    /// If this method is called before the context has returned from its original entrypoint, the
    /// result will be `0`.
    pub fn get_retval_gp(&self, idx: usize) -> u64 {
        self.retvals_gp[idx]
    }

    /// Get the floating point return value.
    ///
    /// If this method is called before the context has returned from its original entrypoint, the
    /// result will be `0.0`.
    pub fn get_retval_fp(&self) -> __m128 {
        self.retval_fp
    }

    /// Get the return value as an `UntypedRetVal`.
    ///
    /// This combines the 0th general-purpose return value, and the single floating-point return value.
    pub fn get_untyped_retval(&self) -> UntypedRetVal {
        let gp = self.get_retval_gp(0);
        let fp = self.get_retval_fp();
        UntypedRetVal::new(gp, fp)
    }

    /// Put one of the first 6 general-purpose arguments into a `Context` register.
    ///
    /// Although these registers are callee-saved registers rather than argument registers, they get
    /// moved into argument registers by `lucet_context_bootstrap`.
    ///
    /// - `ix`: ABI general-purpose argument number
    /// - `arg`: argument value
    fn bootstrap_gp_ix_arg(&mut self, ix: usize, arg: u64) {
        match ix {
            // rdi lives across bootstrap
            0 => self.gpr.rdi = arg,
            // bootstraps into rsi
            1 => self.gpr.r12 = arg,
            // bootstraps into rdx
            2 => self.gpr.r13 = arg,
            // bootstraps into rcx
            3 => self.gpr.r14 = arg,
            // bootstraps into r8
            4 => self.gpr.r15 = arg,
            // bootstraps into r9
            5 => self.gpr.rbx = arg,
            _ => panic!("unexpected gp register index {}", ix),
        }
    }

    /// Put one of the first 8 floating-point arguments into a `Context` register.
    ///
    /// - `ix`: ABI floating-point argument number
    /// - `arg`: argument value
    fn bootstrap_fp_ix_arg(&mut self, ix: usize, arg: __m128) {
        match ix {
            0 => self.fpr.xmm0 = arg,
            1 => self.fpr.xmm1 = arg,
            2 => self.fpr.xmm2 = arg,
            3 => self.fpr.xmm3 = arg,
            4 => self.fpr.xmm4 = arg,
            5 => self.fpr.xmm5 = arg,
            6 => self.fpr.xmm6 = arg,
            7 => self.fpr.xmm7 = arg,
            _ => panic!("unexpected fp register index {}", ix),
        }
    }
}

/// Errors that may arise when working with contexts.
#[derive(Debug, Fail)]
pub enum Error {
    /// Raised when the bottom of the stack provided to `Context::init` is not 16-byte aligned
    #[fail(display = "context initialized with unaligned stack")]
    UnalignedStack,
}

/// Check whether the bottom (highest address) of the stack is 16-byte aligned, as required by the
/// ABI.
fn stack_is_aligned(stack: &[u64]) -> bool {
    let size = stack.len();
    let last_elt_addr = &stack[size - 1] as *const u64 as usize;
    let bottom_addr = last_elt_addr + mem::size_of::<u64>();
    bottom_addr % 16 == 0
}

extern "C" {
    /// Bootstraps arguments and calls the entrypoint via returning; implemented in assembly.
    ///
    /// Loads general-purpose arguments from the callee-saved registers in a `Context` to the
    /// appropriate argument registers for the AMD64 ABI, and then returns to the entrypoint.
    fn lucet_context_bootstrap();

    /// Stores return values into the parent context, and then swaps to it; implemented in assembly.
    ///
    /// This is where the entrypoint function returns to, so that we swap back to the parent on
    /// return.
    fn lucet_context_backstop();

    /// Saves the current context and performs the context switch. Implemented in assembly.
    fn lucet_context_swap(from: *mut Context, to: *const Context);

    /// Performs the context switch; implemented in assembly.
    ///
    /// Never returns because the current context is discarded.
    pub(crate) fn lucet_context_set(to: *const Context) -> !;
}<|MERGE_RESOLUTION|>--- conflicted
+++ resolved
@@ -396,55 +396,6 @@
             }
         }
 
-<<<<<<< HEAD
-        // the top of the stack; should not be used as an index, always subtracted from
-        let sp = stack.len();
-
-        let stack_start = 3 // the bootstrap ret addr, then guest func ret addr, then the backstop ret addr
-        + spilled_args.len() // then any args to guest func that don't fit in registers
-        + spilled_args.len() % 2 // padding to keep the stack 16-byte aligned when we spill an odd number of spilled arguments
-        + 4; // then the backstop args and terminator
-
-        // stack-saved arguments start 3 below the top of the stack
-        // (TODO: a diagram would be great here)
-        let mut stack_args_ix = 3;
-
-        // If there are more additional args to the guest function than available registers, they
-        // have to be pushed on the stack underneath the return address.
-        for arg in spilled_args {
-            let v = val_to_stack(arg);
-            stack[sp + stack_args_ix - stack_start] = v;
-            stack_args_ix += 1;
-        }
-
-        // Prepare the stack for a swap context that lands in the bootstrap function swap will ret
-        // into the bootstrap function
-        stack[sp + 0 - stack_start] = lucet_context_bootstrap as u64;
-
-        // The bootstrap function returns into the guest function, fptr
-        stack[sp + 1 - stack_start] = fptr as u64;
-
-        // the guest function returns into lucet_context_backstop.
-        stack[sp + 2 - stack_start] = lucet_context_backstop as u64;
-
-        // Terminate the call chain.
-        stack[sp - 4] = 0;
-        stack[sp - 3] = 0;
-
-        // if fptr ever returns, it returns to the backstop func. backstop needs two arguments in
-        // its frame - first the context we are switching *out of* (which is also the one we are
-        // creating right now) and the ctx we switch back into. Note *parent might not be a valid
-        // ctx now, but it should be when this ctx is started.
-        stack[sp - 2] = child as *mut Context as u64;
-        stack[sp - 1] = parent as *mut Context as u64;
-
-        // RSP, RBP, and sigset still remain to be initialized.
-        // Stack pointer: this has the return address of the first function to be run on the swap.
-        child.gpr.rsp = &mut stack[sp - stack_start] as *mut u64 as u64;
-        // Frame pointer: this is only used by the backstop code. It uses it to locate the ctx and
-        // parent arguments set above.
-        child.gpr.rbp = &mut stack[sp - 4] as *mut u64 as u64;
-=======
         // set up an initial call stack for guests to bootstrap into and execute
         let mut stack_builder = CallStackBuilder::new(stack);
 
@@ -455,6 +406,10 @@
 
         // we'll pass a pointer to them via `rbp` in the guest's Context we switch to.
         let backstop_args = stack_builder.offset();
+
+        // terminate the call stack with two zeroes
+        stack_builder.push(0);
+        stack_builder.push(0);
 
         // we actually don't want to put an explicit pointer to these arguments anywhere. we'll
         // line up the rest of the stack such that these are in argument position when we jump to
@@ -491,7 +446,6 @@
         // This value in rbp is only used in `lucet_context_backstop`, where we use it to locate
         // the parent and child contexts to `Context::swap` with.
         child.gpr.rbp = &mut stack[stack.len() - backstop_args] as *mut u64 as u64;
->>>>>>> 0b7598bf
 
         // Read the sigprocmask to be restored if we ever need to jump out of a signal handler. If
         // this isn't possible, die.
