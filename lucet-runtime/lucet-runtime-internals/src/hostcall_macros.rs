/// The macro that surrounds definitions of Lucet hostcalls in Rust.
///
/// It is important to use this macro for hostcalls, rather than exporting them directly, as it
/// installs unwind protection that prevents panics from unwinding into the guest stack.
///
/// Since this is not yet a proc macro, the syntax is unfortunately fairly brittle. The functions it
/// encloses must be of the form:
///
/// ```ignore
/// #[$attr1]
/// #[$attr2]
/// ... // any number of attributes are supported; in most cases you will want `#[no_mangle]`
/// pub unsafe extern "C" fn $name( // must be `pub unsafe extern "C"`
///     &mut $vmctx,
///     $arg1: $arg1_ty,
///     $arg2: $arg2_ty,
///     ... , // trailing comma must always be present
/// ) -> $ret_ty { // return type must always be present even if it is `()`
///     // body
/// }
/// ```
#[macro_export]
macro_rules! lucet_hostcalls {
    {
        $(
            $(#[$attr:meta])*
            pub unsafe extern "C" fn $name:ident(
                &mut $vmctx:ident
                $(, $arg:ident : $arg_ty:ty )*,
            ) -> $ret_ty:ty {
                $($body:tt)*
            }
        )*
    } => {
        $(
            $(#[$attr])*
            pub unsafe extern "C" fn $name(
                vmctx_raw: *mut $crate::vmctx::lucet_vmctx,
                $( $arg: $arg_ty ),*
            ) -> $ret_ty {
                #[inline(always)]
                unsafe fn hostcall_impl(
                    $vmctx: &mut $crate::vmctx::Vmctx,
                    $( $arg : $arg_ty ),*
                ) -> $ret_ty {
                    $($body)*
                }
                // let res = std::panic::catch_unwind(move || {
                    hostcall_impl(&mut $crate::vmctx::Vmctx::from_raw(vmctx_raw), $( $arg ),*)
<<<<<<< HEAD
                // });
                // match res {
                //     Ok(res) => res,
                //     Err(e) => {
                //         if let Some(details) = e.downcast_ref::<$crate::instance::TerminationDetails>() {
                //             let mut vmctx = $crate::vmctx::Vmctx::from_raw(vmctx_raw);
                //             vmctx.terminate_no_unwind(details.clone());
                //         } else {
                //             std::panic::resume_unwind(e);
                //         }
                //     }
                // }
=======
                });
                match res {
                    Ok(res) => res,
                    Err(e) => {
                        match e.downcast::<$crate::instance::TerminationDetails>() {
                            Ok(details) => {
                                let mut vmctx = $crate::vmctx::Vmctx::from_raw(vmctx_raw);
                                vmctx.terminate_no_unwind(*details)
                            },
                            Err(e) => std::panic::resume_unwind(e),
                        }
                    }
                }
>>>>>>> 0b7598bf
            }
        )*
    }
}

/// Terminate an instance from within a hostcall, returning an optional value as an error.
///
/// Use this instead of `panic!` when you want the instance to terminate, but not the entire host
/// program. Like `panic!`, you can pass a format string with arguments, a value that implements
/// `Any`, or nothing to return a default message.
///
/// Upon termination, the call to `Instance::run()` will return with an
/// `Err(Error::RuntimeTerminated)` value containing the value you pass to this macro.
///
/// This macro safely unwinds the hostcall stack out to the entrypoint of the hostcall, so any
/// resources that may have been acquired will be properly dropped.
#[macro_export]
macro_rules! lucet_hostcall_terminate {
    () => {
        lucet_hostcall_terminate!("lucet_hostcall_terminate")
    };
    ( $payload:expr ) => {
        panic!($crate::instance::TerminationDetails::provide($payload))
    };
    ( $payload:expr, ) => {
        lucet_hostcall_terminate!($payload)
    };
    ( $fmt:expr, $($arg:tt)+ ) => {
        lucet_hostcall_terminate!(format!($fmt, $($arg),+))
    };
}<|MERGE_RESOLUTION|>--- conflicted
+++ resolved
@@ -47,34 +47,19 @@
                 }
                 // let res = std::panic::catch_unwind(move || {
                     hostcall_impl(&mut $crate::vmctx::Vmctx::from_raw(vmctx_raw), $( $arg ),*)
-<<<<<<< HEAD
                 // });
                 // match res {
                 //     Ok(res) => res,
                 //     Err(e) => {
-                //         if let Some(details) = e.downcast_ref::<$crate::instance::TerminationDetails>() {
-                //             let mut vmctx = $crate::vmctx::Vmctx::from_raw(vmctx_raw);
-                //             vmctx.terminate_no_unwind(details.clone());
-                //         } else {
-                //             std::panic::resume_unwind(e);
+                //         match e.downcast::<$crate::instance::TerminationDetails>() {
+                //             Ok(details) => {
+                //                 let mut vmctx = $crate::vmctx::Vmctx::from_raw(vmctx_raw);
+                //                 vmctx.terminate_no_unwind(*details)
+                //             },
+                //             Err(e) => std::panic::resume_unwind(e),
                 //         }
                 //     }
                 // }
-=======
-                });
-                match res {
-                    Ok(res) => res,
-                    Err(e) => {
-                        match e.downcast::<$crate::instance::TerminationDetails>() {
-                            Ok(details) => {
-                                let mut vmctx = $crate::vmctx::Vmctx::from_raw(vmctx_raw);
-                                vmctx.terminate_no_unwind(*details)
-                            },
-                            Err(e) => std::panic::resume_unwind(e),
-                        }
-                    }
-                }
->>>>>>> 0b7598bf
             }
         )*
     }
