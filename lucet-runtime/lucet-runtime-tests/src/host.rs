#[macro_export]
macro_rules! host_tests {
    ( $TestRegion:path ) => {
        use lazy_static::lazy_static;
        use libc::c_void;
        use lucet_runtime::vmctx::{lucet_vmctx, Vmctx};
        use lucet_runtime::{
            lucet_hostcall_terminate, lucet_hostcalls, DlModule, Error, Limits, Region,
            TerminationDetails, TrapCode,
        };
        use std::sync::{Arc, Mutex};
        use $TestRegion as TestRegion;
        use $crate::build::test_module_c;
        use $crate::helpers::{FunctionPointer, MockExportBuilder, MockModuleBuilder};
        #[test]
        fn load_module() {
            let _module = test_module_c("host", "trivial.c").expect("build and load module");
        }

        #[test]
        fn load_nonexistent_module() {
            let module = DlModule::load("/non/existient/file");
            assert!(module.is_err());
        }

        const ERROR_MESSAGE: &'static str = "hostcall_test_func_hostcall_error";

        lazy_static! {
            static ref HOSTCALL_MUTEX: Mutex<()> = Mutex::new(());
            static ref NESTED_OUTER: Mutex<()> = Mutex::new(());
            static ref NESTED_INNER: Mutex<()> = Mutex::new(());
            static ref NESTED_REGS_OUTER: Mutex<()> = Mutex::new(());
            static ref NESTED_REGS_INNER: Mutex<()> = Mutex::new(());
        }

        #[inline]
        unsafe fn unwind_outer(vmctx: &mut Vmctx, mutex: &Mutex<()>, cb_idx: u32) -> u64 {
            let lock = mutex.lock().unwrap();
            let func = vmctx
                .get_func_from_idx(0, cb_idx)
                .expect("can get function by index");
            let func = std::mem::transmute::<usize, extern "C" fn(*mut lucet_vmctx) -> u64>(
                func.ptr.as_usize(),
            );
            let res = (func)(vmctx.as_raw());
            drop(lock);
            res
        }

        #[allow(unreachable_code)]
        #[inline]
        unsafe fn unwind_inner(vmctx: &mut Vmctx, mutex: &Mutex<()>) {
            let lock = mutex.lock().unwrap();
            lucet_hostcall_terminate!(ERROR_MESSAGE);
            drop(lock);
        }

        lucet_hostcalls! {
            #[no_mangle]
            pub unsafe extern "C" fn hostcall_test_func_hello(
                &mut vmctx,
                hello_ptr: u32,
                hello_len: u32,
            ) -> () {
                let heap = vmctx.heap();
                let hello = heap.as_ptr() as usize + hello_ptr as usize;
                if !vmctx.check_heap(hello as *const c_void, hello_len as usize) {
                    lucet_hostcall_terminate!("heap access");
                }
                let hello = std::slice::from_raw_parts(hello as *const u8, hello_len as usize);
                if hello.starts_with(b"hello") {
                    *vmctx.get_embed_ctx_mut::<bool>() = true;
                }
            }

            #[no_mangle]
            pub unsafe extern "C" fn hostcall_test_func_hostcall_error(
                &mut _vmctx,
            ) -> () {
                lucet_hostcall_terminate!(ERROR_MESSAGE);
            }

            #[allow(unreachable_code)]
            #[no_mangle]
            pub unsafe extern "C" fn hostcall_test_func_hostcall_error_unwind(
                &mut vmctx,
            ) -> () {
                let lock = HOSTCALL_MUTEX.lock().unwrap();
                unsafe {
                    lucet_hostcall_terminate!(ERROR_MESSAGE);
                }
                drop(lock);
            }

            #[no_mangle]
            pub unsafe extern "C" fn nested_error_unwind_outer(
                &mut vmctx,
                cb_idx: u32,
            ) -> u64 {
                unwind_outer(vmctx, &*NESTED_OUTER, cb_idx)
            }

            #[no_mangle]
            pub unsafe extern "C" fn nested_error_unwind_inner(
                &mut vmctx,
            ) -> () {
                unwind_inner(vmctx, &*NESTED_INNER)
            }

            #[no_mangle]
            pub unsafe extern "C" fn nested_error_unwind_regs_outer(
                &mut vmctx,
                cb_idx: u32,
            ) -> u64 {
                unwind_outer(vmctx, &*NESTED_REGS_OUTER, cb_idx)
            }

            #[no_mangle]
            pub unsafe extern "C" fn nested_error_unwind_regs_inner(
                &mut vmctx,
            ) -> () {
                unwind_inner(vmctx, &*NESTED_REGS_INNER)
            }

            // #[unwind(allowed)]
            #[no_mangle]
            pub unsafe extern "C" fn hostcall_panic(
                &mut _vmctx,
            ) -> () {
                panic!("hostcall_panic");
            }

            // #[unwind(allowed)]
            #[no_mangle]
            pub unsafe extern "C" fn hostcall_restore_callee_saved(
                &mut vmctx,
                cb_idx: u32,
            ) -> u64 {
                let mut a: u64;
                let mut b: u64 = 0xAAAAAAAA00000001;
                let mut c: u64 = 0xAAAAAAAA00000002;
                let mut d: u64 = 0xAAAAAAAA00000003;
                let mut e: u64 = 0xAAAAAAAA00000004;
                let mut f: u64 = 0xAAAAAAAA00000005;
                let mut g: u64 = 0xAAAAAAAA00000006;
                let mut h: u64 = 0xAAAAAAAA00000007;
                let mut i: u64 = 0xAAAAAAAA00000008;
                let mut j: u64 = 0xAAAAAAAA00000009;
                let mut k: u64 = 0xAAAAAAAA0000000A;
                let mut l: u64 = 0xAAAAAAAA0000000B;

                a = b.wrapping_add(c ^ 0);
                b = c.wrapping_add(d ^ 1);
                c = d.wrapping_add(e ^ 2);
                d = e.wrapping_add(f ^ 3);
                e = f.wrapping_add(g ^ 4);
                f = g.wrapping_add(h ^ 5);
                g = h.wrapping_add(i ^ 6);
                h = i.wrapping_add(j ^ 7);
                i = j.wrapping_add(k ^ 8);
                j = k.wrapping_add(l ^ 9);
                k = l.wrapping_add(a ^ 10);
                l = a.wrapping_add(b ^ 11);

                let func = vmctx
                    .get_func_from_idx(0, cb_idx)
                    .expect("can get function by index");
                let func = std::mem::transmute::<usize, extern "C" fn(*mut lucet_vmctx) -> u64>(
                    func.ptr.as_usize(),
                );
                let vmctx_raw = vmctx.as_raw();
                let res = std::panic::catch_unwind(|| {
                    (func)(vmctx_raw);
                });
                assert!(res.is_err());

                a = b.wrapping_mul(c & 0);
                b = c.wrapping_mul(d & 1);
                c = d.wrapping_mul(e & 2);
                d = e.wrapping_mul(f & 3);
                e = f.wrapping_mul(g & 4);
                f = g.wrapping_mul(h & 5);
                g = h.wrapping_mul(i & 6);
                h = i.wrapping_mul(j & 7);
                i = j.wrapping_mul(k & 8);
                j = k.wrapping_mul(l & 9);
                k = l.wrapping_mul(a & 10);
                l = a.wrapping_mul(b & 11);

                a ^ b ^ c ^ d ^ e ^ f ^ g ^ h ^ i ^ j ^ k ^ l
            }

            #[no_mangle]
            pub unsafe extern "C" fn hostcall_bad_borrow(
                &mut vmctx,
            ) -> bool {
                let heap = vmctx.heap();
                let mut other_heap = vmctx.heap_mut();
                heap[0] == other_heap[0]
            }

            #[no_mangle]
            pub unsafe extern "C" fn hostcall_missing_embed_ctx(
                &mut vmctx,
            ) -> bool {
                struct S {
                    x: bool
                }
                let ctx = vmctx.get_embed_ctx::<S>();
                ctx.x
            }

            #[no_mangle]
            pub unsafe extern "C" fn hostcall_multiple_vmctx(
                &mut vmctx,
            ) -> bool {
                let mut vmctx1 = Vmctx::from_raw(vmctx.as_raw());
                vmctx1.heap_mut()[0] = 0xAF;
                drop(vmctx1);

                let mut vmctx2 = Vmctx::from_raw(vmctx.as_raw());
                let res = vmctx2.heap()[0] == 0xAF;
                drop(vmctx2);

                res
            }

            #[no_mangle]
<<<<<<< HEAD
            pub unsafe extern "C" fn hostcall_print_host_rsp(
                &mut vmctx,
            ) -> () {
                use lucet_runtime_internals::instance::HOST_CTX;
                use lucet_runtime_internals::vmctx::VmctxInternal;
                let inst = vmctx.instance();
                eprintln!("guest's context at {:p}", &inst.ctx);
                inst.alloc.slot.as_ref().map(|slot| {
                    eprintln!("guest's stack highest addr = {:p}", slot.stack_top());
                });
                HOST_CTX.with(|host_ctx| {
                    let ctx = host_ctx.get();
                    eprintln!("host's context at {:p}", ctx);
                    eprintln!("host's stored rsp = 0x{:x}", (*ctx).gpr.rsp);
                });
=======
            pub unsafe extern "C" fn hostcall_yields(
                &mut vmctx,
            ) -> () {
                vmctx.yield_();
            }

            #[no_mangle]
            pub unsafe extern "C" fn hostcall_yield_expects_5(
                &mut vmctx,
            ) -> u64 {
                vmctx.yield_expecting_val()
            }

            #[no_mangle]
            pub unsafe extern "C" fn hostcall_yields_5(
                &mut vmctx,
            ) -> () {
                vmctx.yield_val(5u64);
            }

            #[no_mangle]
            pub unsafe extern "C" fn hostcall_yield_facts(
                &mut vmctx,
                n: u64,
            ) -> u64 {
                fn fact(vmctx: &mut Vmctx, n: u64) -> u64 {
                    let result = if n <= 1 {
                        1
                    } else {
                        n * fact(vmctx, n - 1)
                    };
                    vmctx.yield_val(result);
                    result
                }
                fact(vmctx, n)
            }
        }

        pub enum CoopFactsK {
            Mult(u64, u64),
            Result(u64),
        }

        lucet_hostcalls! {
            #[no_mangle]
            pub unsafe extern "C" fn hostcall_coop_facts(
                &mut vmctx,
                n: u64,
            ) -> u64 {
                fn fact(vmctx: &mut Vmctx, n: u64) -> u64 {
                    let result = if n <= 1 {
                        1
                    } else {
                        let n_rec = fact(vmctx, n - 1);
                        vmctx.yield_val_expecting_val(CoopFactsK::Mult(n, n_rec))
                    };
                    vmctx.yield_val(CoopFactsK::Result(result));
                    result
                }
                fact(vmctx, n)
>>>>>>> 0b7598bf
            }
        }

        #[test]
        fn instantiate_trivial() {
            let module = test_module_c("host", "trivial.c").expect("build and load module");
            let region = TestRegion::create(1, &Limits::default()).expect("region can be created");
            let inst = region
                .new_instance(module)
                .expect("instance can be created");
        }

        #[test]
        fn run_trivial() {
            let module = test_module_c("host", "trivial.c").expect("build and load module");
            let region = TestRegion::create(1, &Limits::default()).expect("region can be created");
            let mut inst = region
                .new_instance(module)
                .expect("instance can be created");
            inst.run("main", &[0u32.into(), 0i32.into()])
                .expect("instance runs");
        }

        #[test]
        fn run_hello() {
            let module = test_module_c("host", "hello.c").expect("build and load module");
            let region = TestRegion::create(1, &Limits::default()).expect("region can be created");

            let mut inst = region
                .new_instance_builder(module)
                .with_embed_ctx(false)
                .build()
                .expect("instance can be created");

            inst.run("main", &[0u32.into(), 0i32.into()])
                .expect("instance runs");

            assert!(*inst.get_embed_ctx::<bool>().unwrap().unwrap());
        }

        #[test]
        fn run_hostcall_error() {
            let module = test_module_c("host", "hostcall_error.c").expect("build and load module");
            let region = TestRegion::create(1, &Limits::default()).expect("region can be created");
            let mut inst = region
                .new_instance(module)
                .expect("instance can be created");

            match inst.run("main", &[0u32.into(), 0i32.into()]) {
                Err(Error::RuntimeTerminated(term)) => {
                    assert_eq!(
                        *term
                            .provided_details()
                            .expect("user provided termination reason")
                            .downcast_ref::<&'static str>()
                            .expect("error was static str"),
                        ERROR_MESSAGE
                    );
                }
                res => panic!("unexpected result: {:?}", res),
            }
        }

        #[test]
        fn run_hostcall_error_unwind() {
            let module =
                test_module_c("host", "hostcall_error_unwind.c").expect("build and load module");
            let region = TestRegion::create(1, &Limits::default()).expect("region can be created");
            let mut inst = region
                .new_instance(module)
                .expect("instance can be created");

            match inst.run("main", &[0u32.into(), 0u32.into()]) {
                Err(Error::RuntimeTerminated(term)) => {
                    assert_eq!(
                        *term
                            .provided_details()
                            .expect("user provided termination reason")
                            .downcast_ref::<&'static str>()
                            .expect("error was static str"),
                        ERROR_MESSAGE
                    );
                }
                res => panic!("unexpected result: {:?}", res),
            }

            assert!(HOSTCALL_MUTEX.is_poisoned());
        }

        /// Check that if two segments of hostcall stack are present when terminating, that they
        /// both get properly unwound.
        #[test]
        fn nested_error_unwind() {
            let module =
                test_module_c("host", "nested_error_unwind.c").expect("build and load module");
            let region = TestRegion::create(1, &Limits::default()).expect("region can be created");
            let mut inst = region
                .new_instance(module)
                .expect("instance can be created");

            match inst.run("entrypoint", &[]) {
                Err(Error::RuntimeTerminated(term)) => {
                    assert_eq!(
                        *term
                            .provided_details()
                            .expect("user provided termination reason")
                            .downcast_ref::<&'static str>()
                            .expect("error was static str"),
                        ERROR_MESSAGE
                    );
                }
                res => panic!("unexpected result: {:?}", res),
            }

            assert!(NESTED_OUTER.is_poisoned());
            assert!(NESTED_INNER.is_poisoned());
        }

        /// Like `nested_error_unwind`, but the guest code callback in between the two segments of
        /// hostcall stack uses enough locals to require saving callee registers.
        #[test]
        fn nested_error_unwind_regs() {
            let module =
                test_module_c("host", "nested_error_unwind.c").expect("build and load module");
            let region = TestRegion::create(1, &Limits::default()).expect("region can be created");
            let mut inst = region
                .new_instance(module)
                .expect("instance can be created");

            match inst.run("entrypoint_regs", &[]) {
                Err(Error::RuntimeTerminated(term)) => {
                    assert_eq!(
                        *term
                            .provided_details()
                            .expect("user provided termination reason")
                            .downcast_ref::<&'static str>()
                            .expect("error was static str"),
                        ERROR_MESSAGE
                    );
                }
                res => panic!("unexpected result: {:?}", res),
            }

            assert!(NESTED_REGS_OUTER.is_poisoned());
            assert!(NESTED_REGS_INNER.is_poisoned());
        }

        /// Ensures that callee-saved registers are properly restored following a `catch_unwind`
        /// that catches a panic. Currently disabled because it relies on UB until
        /// `#[unwind(allowed)]` is stabilized.
        #[ignore]
        #[test]
        fn restore_callee_saved() {
            let module =
                test_module_c("host", "nested_error_unwind.c").expect("build and load module");
            let region = TestRegion::create(1, &Limits::default()).expect("region can be created");
            let mut inst = region
                .new_instance(module)
                .expect("instance can be created");
            assert_eq!(
                u64::from(inst.run("entrypoint_restore", &[]).unwrap()),
                6148914668330025056
            );
        }

        #[test]
        fn run_fpe() {
            let module = test_module_c("host", "fpe.c").expect("build and load module");
            let region = TestRegion::create(1, &Limits::default()).expect("region can be created");
            let mut inst = region
                .new_instance(module)
                .expect("instance can be created");

            match inst.run("trigger_div_error", &[0u32.into()]) {
                Err(Error::RuntimeFault(details)) => {
                    assert_eq!(details.trapcode, Some(TrapCode::IntegerDivByZero));
                }
                res => {
                    panic!("unexpected result: {:?}", res);
                }
            }
        }

        #[test]
        fn run_hostcall_print_host_rsp() {
            extern "C" {
                fn hostcall_print_host_rsp(vmctx: *mut lucet_vmctx);
            }

            unsafe extern "C" fn f(vmctx: *mut lucet_vmctx) {
                hostcall_print_host_rsp(vmctx);
            }

            let module = MockModuleBuilder::new()
                .with_export_func(MockExportBuilder::new(
                    "f",
                    FunctionPointer::from_usize(f as usize),
                ))
                .build();

            let region = TestRegion::create(1, &Limits::default()).expect("region can be created");
            let mut inst = region
                .new_instance(module)
                .expect("instance can be created");

            inst.run("f", &[]).unwrap();
        }

        #[test]
        fn run_hostcall_bad_borrow() {
            extern "C" {
                fn hostcall_bad_borrow(vmctx: *mut lucet_vmctx) -> bool;
            }

            unsafe extern "C" fn f(vmctx: *mut lucet_vmctx) {
                hostcall_bad_borrow(vmctx);
            }

            let module = MockModuleBuilder::new()
                .with_export_func(MockExportBuilder::new(
                    "f",
                    FunctionPointer::from_usize(f as usize),
                ))
                .build();

            let region = TestRegion::create(1, &Limits::default()).expect("region can be created");
            let mut inst = region
                .new_instance(module)
                .expect("instance can be created");

            match inst.run("f", &[]) {
                Err(Error::RuntimeTerminated(details)) => {
                    assert_eq!(details, TerminationDetails::BorrowError("heap_mut"));
                }
                res => {
                    panic!("unexpected result: {:?}", res);
                }
            }
        }

        #[test]
        fn run_hostcall_missing_embed_ctx() {
            extern "C" {
                fn hostcall_missing_embed_ctx(vmctx: *mut lucet_vmctx) -> bool;
            }

            unsafe extern "C" fn f(vmctx: *mut lucet_vmctx) {
                hostcall_missing_embed_ctx(vmctx);
            }

            let module = MockModuleBuilder::new()
                .with_export_func(MockExportBuilder::new(
                    "f",
                    FunctionPointer::from_usize(f as usize),
                ))
                .build();

            let region = TestRegion::create(1, &Limits::default()).expect("region can be created");
            let mut inst = region
                .new_instance(module)
                .expect("instance can be created");

            match inst.run("f", &[]) {
                Err(Error::RuntimeTerminated(details)) => {
                    assert_eq!(details, TerminationDetails::CtxNotFound);
                }
                res => {
                    panic!("unexpected result: {:?}", res);
                }
            }
        }

        #[test]
        fn run_hostcall_multiple_vmctx() {
            extern "C" {
                fn hostcall_multiple_vmctx(vmctx: *mut lucet_vmctx) -> bool;
            }

            unsafe extern "C" fn f(vmctx: *mut lucet_vmctx) {
                hostcall_multiple_vmctx(vmctx);
            }

            let module = MockModuleBuilder::new()
                .with_export_func(MockExportBuilder::new(
                    "f",
                    FunctionPointer::from_usize(f as usize),
                ))
                .build();

            let region = TestRegion::create(1, &Limits::default()).expect("region can be created");
            let mut inst = region
                .new_instance(module)
                .expect("instance can be created");

            let retval = inst
                .run("f", &[])
                .expect("instance runs")
                .expect_returned("instance returned");
            assert_eq!(bool::from(retval), true);
        }

        #[test]
        fn run_hostcall_yields_5() {
            extern "C" {
                fn hostcall_yields_5(vmctx: *mut lucet_vmctx);
            }

            unsafe extern "C" fn f(vmctx: *mut lucet_vmctx) {
                hostcall_yields_5(vmctx);
            }

            let module = MockModuleBuilder::new()
                .with_export_func(MockExportBuilder::new(
                    "f",
                    FunctionPointer::from_usize(f as usize),
                ))
                .build();

            let region = TestRegion::create(1, &Limits::default()).expect("region can be created");
            let mut inst = region
                .new_instance(module)
                .expect("instance can be created");

            assert_eq!(
                *inst
                    .run("f", &[])
                    .unwrap()
                    .unwrap_yielded()
                    .downcast::<u64>()
                    .unwrap(),
                5u64
            );
        }

        #[test]
        fn run_hostcall_yield_expects_5() {
            extern "C" {
                fn hostcall_yield_expects_5(vmctx: *mut lucet_vmctx) -> u64;
            }

            unsafe extern "C" fn f(vmctx: *mut lucet_vmctx) -> u64 {
                hostcall_yield_expects_5(vmctx)
            }

            let module = MockModuleBuilder::new()
                .with_export_func(MockExportBuilder::new(
                    "f",
                    FunctionPointer::from_usize(f as usize),
                ))
                .build();

            let region = TestRegion::create(1, &Limits::default()).expect("region can be created");
            let mut inst = region
                .new_instance(module)
                .expect("instance can be created");

            assert!(inst.run("f", &[]).unwrap().unwrap_yielded().is_none());

            let retval = inst
                .resume_with_val(5u64)
                .expect("instance resumes")
                .unwrap_returned();
            assert_eq!(u64::from(retval), 5u64);
        }

        #[test]
        fn yield_factorials() {
            extern "C" {
                fn hostcall_yield_facts(vmctx: *mut lucet_vmctx, n: u64) -> u64;
            }

            unsafe extern "C" fn f(vmctx: *mut lucet_vmctx) -> u64 {
                hostcall_yield_facts(vmctx, 5)
            }

            let module = MockModuleBuilder::new()
                .with_export_func(MockExportBuilder::new(
                    "f",
                    FunctionPointer::from_usize(f as usize),
                ))
                .build();

            let region = TestRegion::create(1, &Limits::default()).expect("region can be created");
            let mut inst = region
                .new_instance(module)
                .expect("instance can be created");

            let mut facts = vec![];

            let mut res = inst.run("f", &[]).unwrap();

            while res.is_yielded() {
                facts.push(*res.unwrap_yielded().downcast::<u64>().unwrap());
                res = inst.resume().unwrap();
            }

            assert_eq!(facts.as_slice(), &[1, 2, 6, 24, 120]);
            assert_eq!(u64::from(res.unwrap_returned()), 120u64);
        }

        #[test]
        fn coop_factorials() {
            extern "C" {
                fn hostcall_coop_facts(vmctx: *mut lucet_vmctx, n: u64) -> u64;
            }

            unsafe extern "C" fn f(vmctx: *mut lucet_vmctx) -> u64 {
                hostcall_coop_facts(vmctx, 5)
            }

            let module = MockModuleBuilder::new()
                .with_export_func(MockExportBuilder::new(
                    "f",
                    FunctionPointer::from_usize(f as usize),
                ))
                .build();

            let region = TestRegion::create(1, &Limits::default()).expect("region can be created");
            let mut inst = region
                .new_instance(module)
                .expect("instance can be created");

            let mut facts = vec![];

            let mut res = inst.run("f", &[]).unwrap();

            while let Ok(val) = res.yielded_ref() {
                if let Some(k) = val.downcast_ref::<CoopFactsK>() {
                    match k {
                        CoopFactsK::Mult(n, n_rec) => {
                            // guest wants us to multiply for it
                            res = inst.resume_with_val(n * n_rec).unwrap();
                        }
                        CoopFactsK::Result(n) => {
                            // guest is returning an answer
                            facts.push(*n);
                            res = inst.resume().unwrap();
                        }
                    }
                } else {
                    panic!("didn't yield with expected type");
                }
            }

            assert_eq!(facts.as_slice(), &[1, 2, 6, 24, 120]);
            assert_eq!(u64::from(res.unwrap_returned()), 120u64);
        }

        #[test]
        fn resume_unexpected() {
            extern "C" {
                fn hostcall_yields_5(vmctx: *mut lucet_vmctx);
            }

            unsafe extern "C" fn f(vmctx: *mut lucet_vmctx) {
                hostcall_yields_5(vmctx);
            }

            let module = MockModuleBuilder::new()
                .with_export_func(MockExportBuilder::new(
                    "f",
                    FunctionPointer::from_usize(f as usize),
                ))
                .build();

            let region = TestRegion::create(1, &Limits::default()).expect("region can be created");
            let mut inst = region
                .new_instance(module)
                .expect("instance can be created");

            assert_eq!(
                *inst
                    .run("f", &[])
                    .unwrap()
                    .unwrap_yielded()
                    .downcast::<u64>()
                    .unwrap(),
                5u64
            );

            match inst.resume_with_val(5u64) {
                Err(Error::InvalidArgument(_)) => (),
                Err(e) => panic!("unexpected error: {}", e),
                Ok(_) => panic!("unexpected success"),
            }
        }

        #[test]
        fn missing_resume_val() {
            extern "C" {
                fn hostcall_yield_expects_5(vmctx: *mut lucet_vmctx) -> u64;
            }

            unsafe extern "C" fn f(vmctx: *mut lucet_vmctx) -> u64 {
                hostcall_yield_expects_5(vmctx)
            }

            let module = MockModuleBuilder::new()
                .with_export_func(MockExportBuilder::new(
                    "f",
                    FunctionPointer::from_usize(f as usize),
                ))
                .build();

            let region = TestRegion::create(1, &Limits::default()).expect("region can be created");
            let mut inst = region
                .new_instance(module)
                .expect("instance can be created");

            assert!(inst.run("f", &[]).unwrap().unwrap_yielded().is_none());

            match inst.resume() {
                Err(Error::InvalidArgument(_)) => (),
                Err(e) => panic!("unexpected error: {}", e),
                Ok(_) => panic!("unexpected success"),
            }
        }

        #[test]
        fn resume_wrong_type() {
            extern "C" {
                fn hostcall_yield_expects_5(vmctx: *mut lucet_vmctx) -> u64;
            }

            unsafe extern "C" fn f(vmctx: *mut lucet_vmctx) -> u64 {
                hostcall_yield_expects_5(vmctx)
            }

            let module = MockModuleBuilder::new()
                .with_export_func(MockExportBuilder::new(
                    "f",
                    FunctionPointer::from_usize(f as usize),
                ))
                .build();

            let region = TestRegion::create(1, &Limits::default()).expect("region can be created");
            let mut inst = region
                .new_instance(module)
                .expect("instance can be created");

            assert!(inst.run("f", &[]).unwrap().unwrap_yielded().is_none());

            match inst.resume_with_val(true) {
                Err(Error::InvalidArgument(_)) => (),
                Err(e) => panic!("unexpected error: {}", e),
                Ok(_) => panic!("unexpected success"),
            }
        }
    };
}<|MERGE_RESOLUTION|>--- conflicted
+++ resolved
@@ -226,7 +226,6 @@
             }
 
             #[no_mangle]
-<<<<<<< HEAD
             pub unsafe extern "C" fn hostcall_print_host_rsp(
                 &mut vmctx,
             ) -> () {
@@ -242,7 +241,9 @@
                     eprintln!("host's context at {:p}", ctx);
                     eprintln!("host's stored rsp = 0x{:x}", (*ctx).gpr.rsp);
                 });
-=======
+            }
+
+            #[no_mangle]
             pub unsafe extern "C" fn hostcall_yields(
                 &mut vmctx,
             ) -> () {
@@ -303,7 +304,6 @@
                     result
                 }
                 fact(vmctx, n)
->>>>>>> 0b7598bf
             }
         }
 
@@ -464,7 +464,12 @@
                 .new_instance(module)
                 .expect("instance can be created");
             assert_eq!(
-                u64::from(inst.run("entrypoint_restore", &[]).unwrap()),
+                u64::from(
+                    inst.run("entrypoint_restore", &[])
+                        .unwrap()
+                        .returned()
+                        .unwrap()
+                ),
                 6148914668330025056
             );
         }
