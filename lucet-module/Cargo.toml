[package]
name = "lucet-module"
version = "0.1.1"
description = "A structured interface for Lucet modules"
homepage = "https://github.com/fastly/lucet"
repository = "https://github.com/fastly/lucet"
license = "Apache-2.0 WITH LLVM-exception"
categories = ["wasm"]
authors = ["Lucet team <lucet@fastly.com>"]
edition = "2018"

[dependencies]
<<<<<<< HEAD
cranelift-codegen = { path = "../cranelift/cranelift-codegen", version = "0.33.0" }
=======
cranelift-entity = { path = "../cranelift/cranelift-entity", version = "0.41.0" }
>>>>>>> 0b7598bf
failure = "0.1"
serde = { version = "1.0", features = ["derive"] }
serde_json = "1.0"
bincode = "1.1.4"
num-derive = "0.2"
num-traits = "0.2"
minisign = "0.5.11"
object = "0.12"
byteorder = "1.3"
memoffset = "0.5.1"<|MERGE_RESOLUTION|>--- conflicted
+++ resolved
@@ -10,11 +10,7 @@
 edition = "2018"
 
 [dependencies]
-<<<<<<< HEAD
-cranelift-codegen = { path = "../cranelift/cranelift-codegen", version = "0.33.0" }
-=======
-cranelift-entity = { path = "../cranelift/cranelift-entity", version = "0.41.0" }
->>>>>>> 0b7598bf
+cranelift-entity = { path = "../cranelift/cranelift-entity", version = "0.43.0" }
 failure = "0.1"
 serde = { version = "1.0", features = ["derive"] }
 serde_json = "1.0"
